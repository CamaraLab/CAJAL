<<<<<<< HEAD
from setuptools import setup

setup(
    name='cajal',    # This is the name of your PyPI-package.
    version='0.1',                          # python versioneer
    url="https://github.com/CamaraLab/CAJAL",
    author="Pablo Camara",
    author_email='pcamara@pennmedicine.upenn.edu',
    license='MIT',
    packages=["CAJAL", "CAJAL.lib"],
    install_requires=[
        "igraph",
        "leidenalg",
        "matplotlib",
        "networkx~=2.8.8",
        "numpy",
        "pandas",
        "Cython",
        "pot~=0.7.0",
        "potpourri3d",
        "python-louvain",
        "scipy",
        "scikit-image",
        "tifffile",
        "trimesh",
        "umap-learn~=0.5.3"
    ],
    python_requires=">=3.6",
    classifiers=[
        'License :: OSI Approved :: GNU General Public License v3 (GPLv3)',
        'Programming Language :: Python :: 3',
        'Framework :: Jupyter',
        'Topic :: Scientific/Engineering :: Bio-Informatics'
    ],
)
=======
from setuptools import setup
from Cython.Build import cythonize
import numpy
import os


ROOT = os.path.abspath(os.path.dirname(__file__))
include_path = [numpy.get_include()]

setup(
    ext_modules=cythonize(["src/cajal/*.pyx", "src/cajal/EMD_wrapper.cpp"]),
    compiler_directives={"language_level": "3"},
    include_dirs=include_path,
)
>>>>>>> ce17e50a
<|MERGE_RESOLUTION|>--- conflicted
+++ resolved
@@ -1,40 +1,3 @@
-<<<<<<< HEAD
-from setuptools import setup
-
-setup(
-    name='cajal',    # This is the name of your PyPI-package.
-    version='0.1',                          # python versioneer
-    url="https://github.com/CamaraLab/CAJAL",
-    author="Pablo Camara",
-    author_email='pcamara@pennmedicine.upenn.edu',
-    license='MIT',
-    packages=["CAJAL", "CAJAL.lib"],
-    install_requires=[
-        "igraph",
-        "leidenalg",
-        "matplotlib",
-        "networkx~=2.8.8",
-        "numpy",
-        "pandas",
-        "Cython",
-        "pot~=0.7.0",
-        "potpourri3d",
-        "python-louvain",
-        "scipy",
-        "scikit-image",
-        "tifffile",
-        "trimesh",
-        "umap-learn~=0.5.3"
-    ],
-    python_requires=">=3.6",
-    classifiers=[
-        'License :: OSI Approved :: GNU General Public License v3 (GPLv3)',
-        'Programming Language :: Python :: 3',
-        'Framework :: Jupyter',
-        'Topic :: Scientific/Engineering :: Bio-Informatics'
-    ],
-)
-=======
 from setuptools import setup
 from Cython.Build import cythonize
 import numpy
@@ -48,5 +11,4 @@
     ext_modules=cythonize(["src/cajal/*.pyx", "src/cajal/EMD_wrapper.cpp"]),
     compiler_directives={"language_level": "3"},
     include_dirs=include_path,
-)
->>>>>>> ce17e50a
+)