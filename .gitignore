--- conflicted
+++ resolved
@@ -151,7 +151,6 @@
 
 # Cython
 cython_debug
-<<<<<<< HEAD
 src/cajal/*.c
 src/cajal/gw_cython.cpp
 src/cajal/slb.cpp
@@ -159,9 +158,4 @@
 
 # Test scripts
 
-tests/debug*
-=======
-
-# Debugging
-tests/debug*
->>>>>>> 385f5fa4
+tests/debug*