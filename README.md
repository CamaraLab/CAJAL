--- conflicted
+++ resolved
@@ -1,42 +1,37 @@
-# CAJAL
-```CAJAL``` uses Gromov-Wasserstein (GW) distance to compare cell shapes
-
-## Installation
-Until we upload this package to PyPI, the pip installation works from GitHub:
-```commandline
-pip install git+https://github.com/CamaraLab/CAJAL.git
-```
-
-## Docker
-We will eventually release a Docker image running Jupyter with a stable version of this package installed, but for now the below command runs a container with all dependencies installed:
-```commandline
-docker run -it -p 8888:8888 -e GRANT_SUDO=yes --user root camaralab/python3:ot
-```
-
-## Overview
-[CAJAL.lib.run_gw](https://github.com/CamaraLab/CAJAL/blob/main/CAJAL/lib/run_gw.py) contains the bulk of the functions which use the Python Optimal Transport (POT) library to compute the GW distance between pairs of point clouds or distance matrices.
-
-[CAJAL.lib.sample_mesh](https://github.com/CamaraLab/CAJAL/blob/main/CAJAL/lib/sample_mesh.py), [CAJAL.lib.sample_swc](https://github.com/CamaraLab/CAJAL/blob/main/CAJAL/lib/sample_swc.py), and [CAJAL.lib.sample_seg](https://github.com/CamaraLab/CAJAL/blob/main/CAJAL/lib/sample_seg.py) provide helper functions for sampling points and computing geodesic distance from (respectively) triangular meshes in OBJ format, neuron reconstructions in SWC format, and 2D segmentation TIFF images.
-
-## Examples
-
-[Saving pairwise GW distances between triangular meshes](https://github.com/CamaraLab/CAJAL/blob/main/notebooks/save_gw_obj_mesh.ipynb)
-
-Sample points from a triangular mesh from OBJ format and compute geodesic distance using heat or graph methods. Compute Euclidean distance of point coordinates, or load geodesic distances in vector form (output by scipy.spatial.distance.squareform on symmetric matrices). Save pairwise GW between cells on those distances.
-
-----
-
-[Saving pairwise GW distances between neurons](https://github.com/CamaraLab/CAJAL/blob/main/notebooks/save_gw_neurons.ipynb)
-
-Sample points radially from neuron tracing SWC format. Compute Euclidean distance of point coordinates, or load graph geodesic distances in vector form (output by scipy.spatial.distance.squareform on symmetric matrices). Save pairwise GW between neurons on those distances.
-
-----
-
-<<<<<<< HEAD
-[Visualizing pairwise GW distances between neurons](https://github.com/CamaraLab/CAJAL/blob/main/notebooks/analyze_gw_neurons.ipynb)
-
-Visualize GW morphology space using a UMAP embedding, plot other morphology features, and compute the average neuron graph shape for each cluster.
-=======
-__TODO: Reading in GW distance matrix and visualizing morphology summary space.__
-
->>>>>>> e185eb40
+# CAJAL
+```CAJAL``` uses Gromov-Wasserstein (GW) distance to compare cell shapes
+
+## Installation
+Until we upload this package to PyPI, the pip installation works from GitHub:
+```commandline
+pip install git+https://github.com/CamaraLab/CAJAL.git
+```
+
+## Docker
+We will eventually release a Docker image running Jupyter with a stable version of this package installed, but for now the below command runs a container with all dependencies installed:
+```commandline
+docker run -it -p 8888:8888 -e GRANT_SUDO=yes --user root camaralab/python3:ot
+```
+
+## Overview
+[CAJAL.lib.run_gw](https://github.com/CamaraLab/CAJAL/blob/main/CAJAL/lib/run_gw.py) contains the bulk of the functions which use the Python Optimal Transport (POT) library to compute the GW distance between pairs of point clouds or distance matrices.
+
+[CAJAL.lib.sample_mesh](https://github.com/CamaraLab/CAJAL/blob/main/CAJAL/lib/sample_mesh.py), [CAJAL.lib.sample_swc](https://github.com/CamaraLab/CAJAL/blob/main/CAJAL/lib/sample_swc.py), and [CAJAL.lib.sample_seg](https://github.com/CamaraLab/CAJAL/blob/main/CAJAL/lib/sample_seg.py) provide helper functions for sampling points and computing geodesic distance from (respectively) triangular meshes in OBJ format, neuron reconstructions in SWC format, and 2D segmentation TIFF images.
+
+## Examples
+
+[Saving pairwise GW distances between triangular meshes](https://github.com/CamaraLab/CAJAL/blob/main/notebooks/save_gw_obj_mesh.ipynb)
+
+Sample points from a triangular mesh from OBJ format and compute geodesic distance using heat or graph methods. Compute Euclidean distance of point coordinates, or load geodesic distances in vector form (output by scipy.spatial.distance.squareform on symmetric matrices). Save pairwise GW between cells on those distances.
+
+----
+
+[Saving pairwise GW distances between neurons](https://github.com/CamaraLab/CAJAL/blob/main/notebooks/save_gw_neurons.ipynb)
+
+Sample points radially from neuron tracing SWC format. Compute Euclidean distance of point coordinates, or load graph geodesic distances in vector form (output by scipy.spatial.distance.squareform on symmetric matrices). Save pairwise GW between neurons on those distances.
+
+----
+
+[Visualizing pairwise GW distances between neurons](https://github.com/CamaraLab/CAJAL/blob/main/notebooks/analyze_gw_neurons.ipynb)
+
+Visualize GW morphology space using a UMAP embedding, plot other morphology features, and compute the average neuron graph shape for each cluster.