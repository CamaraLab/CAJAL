<<<<<<< HEAD
<p align="center"><img src="https://github.com/CamaraLab/CAJAL/blob/main/logo.png" width="320" align="center"></p><hr />

_CAJAL_ is a python library for multi-modal cell morphology analyses using Gromov-Wasserstein (GW) distance. Detailed information about the methods implemented in CAJAL can be found in:
=======
# CAJAL <a href='https://github.com/CamaraLab/CAJAL'><img src="docs/images/logo.png" align="right" width="24%"/></a>
[![Build and Test](https://github.com/CamaraLab/CAJAL/actions/workflows/python-package.yml/badge.svg?branch=readthedocs_dev)](https://github.com/CamaraLab/CAJAL/actions/workflows/python-package.yml)
[![codecov](https://codecov.io/github/CamaraLab/CAJAL/branch/readthedocs_dev/graph/badge.svg?token=RU5ZR1SE8Z)](https://codecov.io/github/CamaraLab/CAJAL)
![GitHub release (latest by date including pre-releases)](https://img.shields.io/github/v/release/CamaraLab/CAJAL?include_prereleases)

CAJAL is a python library for multi-modal cell morphology analyses using Gromov-Wasserstein (GW) distance. Detailed information about the methods implemented in CAJAL can be found in:
>>>>>>> 6c62be9d

K. W. Govek, J. Crawford, A. B. Saturnino, K. Zoga, M. P. Hart, P.  G. Camara, _Multimodal analysis and integration of single-cell morphological data_. bioRxiv (2022). [DOI:10.1101/2022.05.19.492525](https://www.biorxiv.org/content/10.1101/2022.05.19.492525v3.full)

## Installation
Until we upload the package to PyPI, the pip installation works from GitHub:
```commandline
pip install git+https://github.com/CamaraLab/CAJAL.git
```
Installation on a standard desktop computer should take a few minutes.

----

On Windows, the Python Optimal Transport (pot) library requires Microsoft Visual C++ 14.0 or greater, which can be installed via the [Microsoft C++ Build Tools](https://visualstudio.microsoft.com/visual-cpp-build-tools/). On Ubuntu, it requires g++ and may require the package python3.x-dev, which registers the Python header files with g++.

----

<<<<<<< HEAD
The easiest way to run _CAJAL_ is via [Jupyter](https://jupyter.org/). The _CAJAL_ tutorials are also provided as Jupyter Notebooks. Install Jupyter with
=======
The easiest way to run CAJAL is via [Jupyter](https://jupyter.org/). Install Jupyter with
>>>>>>> 6c62be9d
```commandline
pip install notebook
```
Then start up Jupyter from terminal / Powershell using
```commandline
jupyter notebook
```

## Docker image
<<<<<<< HEAD
We provide two Docker images which contain _CAJAL_ and its dependencies, ```cajal:minimal``` and ```cajal:maximal```. ```cajal:minimal``` is built on top of the Jupyter notebook Docker image ```base-notebook``` and contains only _CAJAL_ and its dependencies, ```cajal:maximal``` is built on top of the Docker image ```tensorflow-notebook``` and contains numerous data science tools for further analysis of the output of _CAJAL_. Running the following command will launch a Jupyter notebook server on localhost with _CAJAL_ and its dependencies installed:
=======
We provide two Docker images which contain CAJAL and its dependencies, ```cajal:minimal``` and ```cajal:maximal```. ```cajal:minimal``` is built on top of the Jupyter notebook Docker image ```base-notebook``` and contains only CAJAL and its dependencies, ```cajal:maximal``` is built on top of the Docker image ```tensorflow-notebook``` and contains numerous data science tools for further analysis of the output of CAJAL. Running the following command will launch a Jupyter notebook server on localhost with CAJAL and its dependencies installed:
>>>>>>> 6c62be9d
```commandline
docker run -it -p 8888:8888 -v C:\Users\myusername\Documents\myfolder:/home/jovyan/work camaralab/cajal:maximal
```
The ```-p``` flag controls the port number on local host. For example, writing ```-p 4264:8888``` will let you access the Jupyter server from 127.0.0.1:4264. The ```-v``` "bind mount" flag allows one to mount a local directory on the host machine to a folder inside the container so that you can read and write files on the host machine from within the Docker image. Here one must mount the folder on the host machine as /home/jovyan/work or /home/jovyan/some_other_folder as the primary user "jovyan" in the Docker image only has access to that directory and to the /opt/conda folder. See the [Jupyter docker image documentation](https://jupyter-docker-stacks.readthedocs.io/en/latest/using/selecting.html) for more information.

## Documentation
<<<<<<< HEAD
Extensive documentation, including several tutorials, can be found in [_CAJAL_'s readthedocs.io website](https://cajal.readthedocs.io/en/readthedocs_dev/). This website is under development and will continue to be substantially updated during the coming months.

In a nutshell:

[CAJAL.lib.run_gw](https://github.com/CamaraLab/CAJAL/blob/main/CAJAL/lib/run_gw.py) contains the bulk of the functions which use the Python Optimal Transport (POT) library to compute the GW distance between pairs of point clouds or distance matrices.

[CAJAL.lib.sample_mesh](https://github.com/CamaraLab/CAJAL/blob/main/CAJAL/lib/sample_mesh.py), [CAJAL.lib.sample_swc](https://github.com/CamaraLab/CAJAL/blob/main/CAJAL/lib/sample_swc.py), and [CAJAL.lib.sample_seg](https://github.com/CamaraLab/CAJAL/blob/main/CAJAL/lib/sample_seg.py) provide helper functions for sampling points and computing geodesic distance from (respectively) triangular meshes in OBJ format, neuron reconstructions in SWC format, and 2D segmentation TIFF images.

These are some examples of usage:

- [Saving pairwise GW distances between triangular meshes](https://github.com/CamaraLab/CAJAL/blob/main/notebooks/save_gw_obj_mesh.ipynb). Sample points from a triangular mesh from OBJ format and compute geodesic distance using heat or graph methods. Compute Euclidean distance of point coordinates, or load geodesic distances in vector form (output by scipy.spatial.distance.squareform on symmetric matrices). Save pairwise GW between cells on those distances.

- [Saving pairwise GW distances between neurons](https://github.com/CamaraLab/CAJAL/blob/main/notebooks/save_gw_neurons.ipynb). Sample points radially from neuron tracing SWC format. Compute Euclidean distance of point coordinates, or load graph geodesic distances in vector form (output by scipy.spatial.distance.squareform on symmetric matrices). Save pairwise GW between neurons on those distances.

- [Visualizing pairwise GW distances between neurons](https://github.com/CamaraLab/CAJAL/blob/main/notebooks/analyze_gw_neurons.ipynb). Visualize GW morphology space using a UMAP embedding, plot other morphology features, and compute the average neuron graph shape for each cluster.

=======
Extensive documentation, including several tutorials, can be found in [CAJAL's readthedocs.io website](https://cajal.readthedocs.io/en/readthedocs_dev/). This website is under development and will continue to be substantially updated during the coming months.

>>>>>>> 6c62be9d
<|MERGE_RESOLUTION|>--- conflicted
+++ resolved
@@ -1,74 +1,40 @@
-<<<<<<< HEAD
-<p align="center"><img src="https://github.com/CamaraLab/CAJAL/blob/main/logo.png" width="320" align="center"></p><hr />
-
-_CAJAL_ is a python library for multi-modal cell morphology analyses using Gromov-Wasserstein (GW) distance. Detailed information about the methods implemented in CAJAL can be found in:
-=======
-# CAJAL <a href='https://github.com/CamaraLab/CAJAL'><img src="docs/images/logo.png" align="right" width="24%"/></a>
-[![Build and Test](https://github.com/CamaraLab/CAJAL/actions/workflows/python-package.yml/badge.svg?branch=readthedocs_dev)](https://github.com/CamaraLab/CAJAL/actions/workflows/python-package.yml)
-[![codecov](https://codecov.io/github/CamaraLab/CAJAL/branch/readthedocs_dev/graph/badge.svg?token=RU5ZR1SE8Z)](https://codecov.io/github/CamaraLab/CAJAL)
-![GitHub release (latest by date including pre-releases)](https://img.shields.io/github/v/release/CamaraLab/CAJAL?include_prereleases)
-
-CAJAL is a python library for multi-modal cell morphology analyses using Gromov-Wasserstein (GW) distance. Detailed information about the methods implemented in CAJAL can be found in:
->>>>>>> 6c62be9d
-
-K. W. Govek, J. Crawford, A. B. Saturnino, K. Zoga, M. P. Hart, P.  G. Camara, _Multimodal analysis and integration of single-cell morphological data_. bioRxiv (2022). [DOI:10.1101/2022.05.19.492525](https://www.biorxiv.org/content/10.1101/2022.05.19.492525v3.full)
-
-## Installation
-Until we upload the package to PyPI, the pip installation works from GitHub:
-```commandline
-pip install git+https://github.com/CamaraLab/CAJAL.git
-```
-Installation on a standard desktop computer should take a few minutes.
-
-----
-
-On Windows, the Python Optimal Transport (pot) library requires Microsoft Visual C++ 14.0 or greater, which can be installed via the [Microsoft C++ Build Tools](https://visualstudio.microsoft.com/visual-cpp-build-tools/). On Ubuntu, it requires g++ and may require the package python3.x-dev, which registers the Python header files with g++.
-
-----
-
-<<<<<<< HEAD
-The easiest way to run _CAJAL_ is via [Jupyter](https://jupyter.org/). The _CAJAL_ tutorials are also provided as Jupyter Notebooks. Install Jupyter with
-=======
-The easiest way to run CAJAL is via [Jupyter](https://jupyter.org/). Install Jupyter with
->>>>>>> 6c62be9d
-```commandline
-pip install notebook
-```
-Then start up Jupyter from terminal / Powershell using
-```commandline
-jupyter notebook
-```
-
-## Docker image
-<<<<<<< HEAD
-We provide two Docker images which contain _CAJAL_ and its dependencies, ```cajal:minimal``` and ```cajal:maximal```. ```cajal:minimal``` is built on top of the Jupyter notebook Docker image ```base-notebook``` and contains only _CAJAL_ and its dependencies, ```cajal:maximal``` is built on top of the Docker image ```tensorflow-notebook``` and contains numerous data science tools for further analysis of the output of _CAJAL_. Running the following command will launch a Jupyter notebook server on localhost with _CAJAL_ and its dependencies installed:
-=======
-We provide two Docker images which contain CAJAL and its dependencies, ```cajal:minimal``` and ```cajal:maximal```. ```cajal:minimal``` is built on top of the Jupyter notebook Docker image ```base-notebook``` and contains only CAJAL and its dependencies, ```cajal:maximal``` is built on top of the Docker image ```tensorflow-notebook``` and contains numerous data science tools for further analysis of the output of CAJAL. Running the following command will launch a Jupyter notebook server on localhost with CAJAL and its dependencies installed:
->>>>>>> 6c62be9d
-```commandline
-docker run -it -p 8888:8888 -v C:\Users\myusername\Documents\myfolder:/home/jovyan/work camaralab/cajal:maximal
-```
-The ```-p``` flag controls the port number on local host. For example, writing ```-p 4264:8888``` will let you access the Jupyter server from 127.0.0.1:4264. The ```-v``` "bind mount" flag allows one to mount a local directory on the host machine to a folder inside the container so that you can read and write files on the host machine from within the Docker image. Here one must mount the folder on the host machine as /home/jovyan/work or /home/jovyan/some_other_folder as the primary user "jovyan" in the Docker image only has access to that directory and to the /opt/conda folder. See the [Jupyter docker image documentation](https://jupyter-docker-stacks.readthedocs.io/en/latest/using/selecting.html) for more information.
-
-## Documentation
-<<<<<<< HEAD
-Extensive documentation, including several tutorials, can be found in [_CAJAL_'s readthedocs.io website](https://cajal.readthedocs.io/en/readthedocs_dev/). This website is under development and will continue to be substantially updated during the coming months.
-
-In a nutshell:
-
-[CAJAL.lib.run_gw](https://github.com/CamaraLab/CAJAL/blob/main/CAJAL/lib/run_gw.py) contains the bulk of the functions which use the Python Optimal Transport (POT) library to compute the GW distance between pairs of point clouds or distance matrices.
-
-[CAJAL.lib.sample_mesh](https://github.com/CamaraLab/CAJAL/blob/main/CAJAL/lib/sample_mesh.py), [CAJAL.lib.sample_swc](https://github.com/CamaraLab/CAJAL/blob/main/CAJAL/lib/sample_swc.py), and [CAJAL.lib.sample_seg](https://github.com/CamaraLab/CAJAL/blob/main/CAJAL/lib/sample_seg.py) provide helper functions for sampling points and computing geodesic distance from (respectively) triangular meshes in OBJ format, neuron reconstructions in SWC format, and 2D segmentation TIFF images.
-
-These are some examples of usage:
-
-- [Saving pairwise GW distances between triangular meshes](https://github.com/CamaraLab/CAJAL/blob/main/notebooks/save_gw_obj_mesh.ipynb). Sample points from a triangular mesh from OBJ format and compute geodesic distance using heat or graph methods. Compute Euclidean distance of point coordinates, or load geodesic distances in vector form (output by scipy.spatial.distance.squareform on symmetric matrices). Save pairwise GW between cells on those distances.
-
-- [Saving pairwise GW distances between neurons](https://github.com/CamaraLab/CAJAL/blob/main/notebooks/save_gw_neurons.ipynb). Sample points radially from neuron tracing SWC format. Compute Euclidean distance of point coordinates, or load graph geodesic distances in vector form (output by scipy.spatial.distance.squareform on symmetric matrices). Save pairwise GW between neurons on those distances.
-
-- [Visualizing pairwise GW distances between neurons](https://github.com/CamaraLab/CAJAL/blob/main/notebooks/analyze_gw_neurons.ipynb). Visualize GW morphology space using a UMAP embedding, plot other morphology features, and compute the average neuron graph shape for each cluster.
-
-=======
-Extensive documentation, including several tutorials, can be found in [CAJAL's readthedocs.io website](https://cajal.readthedocs.io/en/readthedocs_dev/). This website is under development and will continue to be substantially updated during the coming months.
-
->>>>>>> 6c62be9d
+# CAJAL <a href='https://github.com/CamaraLab/CAJAL'><img src="docs/images/logo.png" align="right" width="24%"/></a>
+[![Build and Test](https://github.com/CamaraLab/CAJAL/actions/workflows/python-package.yml/badge.svg?branch=readthedocs_dev)](https://github.com/CamaraLab/CAJAL/actions/workflows/python-package.yml)
+[![codecov](https://codecov.io/github/CamaraLab/CAJAL/branch/readthedocs_dev/graph/badge.svg?token=RU5ZR1SE8Z)](https://codecov.io/github/CamaraLab/CAJAL)
+![GitHub release (latest by date including pre-releases)](https://img.shields.io/github/v/release/CamaraLab/CAJAL?include_prereleases)
+
+CAJAL is a python library for multi-modal cell morphology analyses using Gromov-Wasserstein (GW) distance. Detailed information about the methods implemented in CAJAL can be found in:
+
+K. W. Govek, J. Crawford, A. B. Saturnino, K. Zoga, M. P. Hart, P.  G. Camara, _Multimodal analysis and integration of single-cell morphological data_. bioRxiv (2022). [DOI:10.1101/2022.05.19.492525](https://www.biorxiv.org/content/10.1101/2022.05.19.492525v3.full)
+
+## Installation
+Until we upload the package to PyPI, the pip installation works from GitHub:
+```commandline
+pip install git+https://github.com/CamaraLab/CAJAL.git
+```
+Installation on a standard desktop computer should take a few minutes.
+
+----
+
+On Windows, the Python Optimal Transport (pot) library requires Microsoft Visual C++ 14.0 or greater, which can be installed via the [Microsoft C++ Build Tools](https://visualstudio.microsoft.com/visual-cpp-build-tools/). On Ubuntu, it requires g++ and may require the package python3.x-dev, which registers the Python header files with g++.
+
+----
+
+The easiest way to run CAJAL is via [Jupyter](https://jupyter.org/). Install Jupyter with
+```commandline
+pip install notebook
+```
+Then start up Jupyter from terminal / Powershell using
+```commandline
+jupyter notebook
+```
+
+## Docker image
+We provide two Docker images which contain CAJAL and its dependencies, ```cajal:minimal``` and ```cajal:maximal```. ```cajal:minimal``` is built on top of the Jupyter notebook Docker image ```base-notebook``` and contains only CAJAL and its dependencies, ```cajal:maximal``` is built on top of the Docker image ```tensorflow-notebook``` and contains numerous data science tools for further analysis of the output of CAJAL. Running the following command will launch a Jupyter notebook server on localhost with CAJAL and its dependencies installed:
+```commandline
+docker run -it -p 8888:8888 -v C:\Users\myusername\Documents\myfolder:/home/jovyan/work camaralab/cajal:maximal
+```
+The ```-p``` flag controls the port number on local host. For example, writing ```-p 4264:8888``` will let you access the Jupyter server from 127.0.0.1:4264. The ```-v``` "bind mount" flag allows one to mount a local directory on the host machine to a folder inside the container so that you can read and write files on the host machine from within the Docker image. Here one must mount the folder on the host machine as /home/jovyan/work or /home/jovyan/some_other_folder as the primary user "jovyan" in the Docker image only has access to that directory and to the /opt/conda folder. See the [Jupyter docker image documentation](https://jupyter-docker-stacks.readthedocs.io/en/latest/using/selecting.html) for more information.
+
+## Documentation
+Extensive documentation, including several tutorials, can be found in [CAJAL's readthedocs.io website](https://cajal.readthedocs.io/en/readthedocs_dev/). This website is under development and will continue to be substantially updated during the coming months.