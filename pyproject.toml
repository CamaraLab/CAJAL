[build-system]
# Minimum requirements for the build system to execute
requires = [
	 "setuptools >= 67.8.0",
	 "pip>=23.1",
	 "wheel",
	 "Cython",
	 "numpy"
	 ]
# What should the build-backend be?
build-backend = "setuptools.build_meta"

[project]
name = "cajal"
version = "0.3.0"
description="A library for multi-modal cell morphology analyses using Gromov-Wasserstein (GW) distance."
readme="./README.md"
requires-python=">=3.9"


authors= [ { name="Pablo Cámara", email='pcamara@pennmedicine.upenn.edu' } ]
classifiers=[
	'License :: OSI Approved :: MIT License',
        'Programming Language :: Python :: 3',
        'Framework :: Jupyter',
        'Topic :: Scientific/Engineering :: Bio-Informatics'
    ]

dependencies = [
	"igraph",
        "leidenalg",
        "networkx~=2.8.8",
        "numpy",
	"cython >= 3",
        "pathos",
<<<<<<< HEAD
	"tqdm>=4.64.1",
=======
        "pot>=0.9.0",
>>>>>>> 385f5fa4
        "potpourri3d",
        "python-louvain",
        "scipy",
        "scikit-image",
        "tifffile",
        "trimesh",
        "umap-learn~=0.5.3"
	]

[project.optional-dependencies]
dev = [
    "mypy>=0.991",
    "pytest >= 7.2.1",
    "pre-commit >= 2.20.0"
]

vis = [
    "matplotlib >= 3.7.0",
    "networkx"
]

[project.license]
file="./LICENSE.md"

[project.urls]
git-repo="https://github.com/CamaraLab/CAJAL"
readthedocs="https://cajal.readthedocs.io/en/latest/"
biorxiv="https://www.biorxiv.org/content/10.1101/2022.05.19.492525v2"

[tool.black]
force-exclude = '''
/(
   \.git
 | \.mypy_cache
 | _build
 | build
 | dist
 | stubs
 | pyproject.toml
 | \.pre-commit-config.yaml
)/
'''
<|MERGE_RESOLUTION|>--- conflicted
+++ resolved
@@ -1,82 +1,78 @@
-[build-system]
-# Minimum requirements for the build system to execute
-requires = [
-	 "setuptools >= 67.8.0",
-	 "pip>=23.1",
-	 "wheel",
-	 "Cython",
-	 "numpy"
-	 ]
-# What should the build-backend be?
-build-backend = "setuptools.build_meta"
-
-[project]
-name = "cajal"
-version = "0.3.0"
-description="A library for multi-modal cell morphology analyses using Gromov-Wasserstein (GW) distance."
-readme="./README.md"
-requires-python=">=3.9"
-
-
-authors= [ { name="Pablo Cámara", email='pcamara@pennmedicine.upenn.edu' } ]
-classifiers=[
-	'License :: OSI Approved :: MIT License',
-        'Programming Language :: Python :: 3',
-        'Framework :: Jupyter',
-        'Topic :: Scientific/Engineering :: Bio-Informatics'
-    ]
-
-dependencies = [
-	"igraph",
-        "leidenalg",
-        "networkx~=2.8.8",
-        "numpy",
-	"cython >= 3",
-        "pathos",
-<<<<<<< HEAD
-	"tqdm>=4.64.1",
-=======
-        "pot>=0.9.0",
->>>>>>> 385f5fa4
-        "potpourri3d",
-        "python-louvain",
-        "scipy",
-        "scikit-image",
-        "tifffile",
-        "trimesh",
-        "umap-learn~=0.5.3"
-	]
-
-[project.optional-dependencies]
-dev = [
-    "mypy>=0.991",
-    "pytest >= 7.2.1",
-    "pre-commit >= 2.20.0"
-]
-
-vis = [
-    "matplotlib >= 3.7.0",
-    "networkx"
-]
-
-[project.license]
-file="./LICENSE.md"
-
-[project.urls]
-git-repo="https://github.com/CamaraLab/CAJAL"
-readthedocs="https://cajal.readthedocs.io/en/latest/"
-biorxiv="https://www.biorxiv.org/content/10.1101/2022.05.19.492525v2"
-
-[tool.black]
-force-exclude = '''
-/(
-   \.git
- | \.mypy_cache
- | _build
- | build
- | dist
- | stubs
- | pyproject.toml
- | \.pre-commit-config.yaml
-)/
-'''
+[build-system]
+# Minimum requirements for the build system to execute
+requires = [
+	 "setuptools >= 67.8.0",
+	 "pip>=23.1",
+	 "wheel",
+	 "Cython",
+	 "numpy"
+	 ]
+# What should the build-backend be?
+build-backend = "setuptools.build_meta"
+
+[project]
+name = "cajal"
+version = "0.3.0"
+description="A library for multi-modal cell morphology analyses using Gromov-Wasserstein (GW) distance."
+readme="./README.md"
+requires-python=">=3.9"
+
+
+authors= [ { name="Pablo Cámara", email='pcamara@pennmedicine.upenn.edu' } ]
+classifiers=[
+	'License :: OSI Approved :: MIT License',
+        'Programming Language :: Python :: 3',
+        'Framework :: Jupyter',
+        'Topic :: Scientific/Engineering :: Bio-Informatics'
+    ]
+
+dependencies = [
+	"igraph",
+        "leidenalg",
+        "networkx~=2.8.8",
+        "numpy",
+	"cython >= 3",
+        "pathos",
+	"tqdm>=4.64.1",	
+        "potpourri3d",
+        "python-louvain",
+        "scipy",
+        "scikit-image",
+        "tifffile",
+        "trimesh",
+        "umap-learn~=0.5.3"
+	]
+
+[project.optional-dependencies]
+dev = [
+    "mypy>=0.991",
+    "pytest >= 7.2.1",
+    "pre-commit >= 2.20.0"
+]
+
+vis = [
+    "matplotlib >= 3.7.0",
+    "networkx"
+]
+
+[project.license]
+file="./LICENSE.md"
+
+[project.urls]
+git-repo="https://github.com/CamaraLab/CAJAL"
+readthedocs="https://cajal.readthedocs.io/en/latest/"
+biorxiv="https://www.biorxiv.org/content/10.1101/2022.05.19.492525v2"
+
+[tool.black]
+force-exclude = '''
+/(
+   \.git
+ | \.mypy_cache
+ | _build
+ | build
+ | dist
+ | stubs
+ | pyproject.toml
+ | \.pre-commit-config.yaml
+)/
+'''