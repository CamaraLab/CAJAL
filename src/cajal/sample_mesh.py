--- conflicted
+++ resolved
@@ -363,9 +363,6 @@
     raise Exception("Metric should be either 'geodesic' or 'euclidean'")
 
 
-<<<<<<< HEAD
-def compute_icdm_all(
-=======
 # If `segment` \
 #    is False, each \*.obj file will be understood to contain a single \
 #    cell, and points will be sampled accordingly. If `segment` is False and the user \
@@ -376,9 +373,7 @@
 #    to scientific interpretation of the results as any other kind of data imputation \
 #    for incomplete data sets.
 
-
-def compute_and_save_intracell_all(
->>>>>>> 93dc9d12
+def compute_icdm_all(
     infolder: str,
     out_csv: str,
     metric: str,
@@ -393,7 +388,7 @@
     distances according to the given metric. Write the results to output \*.csv file named \
     `out_csv`.
 
-    :param infolder: Folder full of \*.obj files. 
+    :param infolder: Folder full of \*.obj files.
     :param out_csv: Output will be written to a \*.csv file titled `out_csv`. 
     :param n_sample: How many points to sample from each cell.
     :param metric: Either "euclidean" or "geodesic" as preferred by the user.
