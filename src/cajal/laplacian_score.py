import numpy as np
import numpy.typing as npt
from scipy.stats import rankdata, t, f
from typing import Optional


def pearson_coefficient(
    feature_arr: npt.NDArray[np.float_],
    joint_dist: npt.NDArray[np.float_],
    permutations: int,
) -> npt.NDArray[np.float_]:
    r"""
    Let X, Y be two random variables on the finite set {0,...,N-1}, jointly distributed with \
    distribution described in the matrix joint_dist; joint_dist[i][j] = p(X=i,Y=j). \
    Let f be a function from {0,...,N-1} to |R. In what follows we call f a "feature." \
    Then f(X) and f(Y) are random variables. \
    Here we compute the Pearson correlation coefficient of f(X) and f(Y), and return it. \
    We also compute the Pearson correlation coefficient of \
    :math:`f(\\sigma \circ X)`, :math:`f(\\sigma \circ Y)` \
    for `permutations` many randomly selected permutations :math:`\\sigma` of the \
    set {0,\dots,n-1}. \
    (It it is assumed that X and Y are identically distributed.) \

    :param feature_arr: array of shape (N ,num_features), where N is the \
    number of possible values the random variables X, Y can take on, and num_features is \
    the number of features. Each column represents a feature on N elements.
    :param joint_dist: an (N,N) matrix whose entries sum to 1, \
    where the sum of entries in the i-th row is equal to the sum of entries in the i-th column. \
    :permutations: Recompute the Pearson correlation coefficient for
    `permutations` many randomly chosen permutations \ of the underlying set
    {0,\dots, n-1}.
    :return: A matrix `A` of shape (permutations+1,num_features) where A[0,j] is the Pearson \
    correlation coefficient of f_j(X) with f_j(Y) (where f_j is the j-th feature \
    in `feature_arr` ) and A[i,j] (for i > 0) is the Pearson correlation coefficient of \
    f_j(sigma_i \circ X) with f_j(sigma_i \circ X), where sigma_i is a randomly chosen permutation \
    of the set {0,\dots, n-1}.
    """

    # The probabilities for the random variable X.
    # The number of different values X and Y can take on.
    num_features = feature_arr.shape[1]
    N = feature_arr.shape[0]
    pearson_coefficient_list = []

    # Allocate space for temporary storage matrices
    means = np.zeros((num_features,))
    f_tildes = np.zeros((N, num_features), dtype=np.float_)
    tempvar1 = np.zeros((num_features, N), dtype=np.float_)
    tempvar2 = np.zeros((num_features, N), dtype=np.float_)
    rng = np.random.default_rng()
    covariance = np.zeros((num_features,), dtype=np.float_)
    variance = np.zeros((num_features,), dtype=np.float_)

    for i in range(permutations + 1):
        if i > 0:
            new_index_list = rng.permutation(N)
            joint_dist = joint_dist[new_index_list, :]
            joint_dist = joint_dist[:, new_index_list]
        X = np.sum(joint_dist, axis=0)

        # Compute the means of the features wrt the given distribution.
        np.dot(feature_arr.T, X, out=means)
        # Normalize the features by subtracting the means.
        np.subtract(feature_arr, means[np.newaxis, :], out=f_tildes)
        # Compute the covariance of f(X1) with f(X2).
        np.matmul(f_tildes.T, joint_dist, out=tempvar1)
        np.multiply(tempvar1, f_tildes.T, out=tempvar2).sum(axis=1, out=covariance)

        # Compute var(f(X1))=var(f(X2)).
        np.multiply(f_tildes.T, f_tildes.T, out=tempvar1)
        tempvar1.dot(X, out=variance)
        assert np.all(variance != 0.0)
        pearson_coefficient_list.append(covariance / variance)
    return np.stack(pearson_coefficient_list, axis=0)


def _validate(feature_arr: npt.NDArray[np.float_]):
    for i in range(feature_arr.shape[1]):
        v = feature_arr[:, i]
        if np.all(v == v[0]):
            raise Exception(
                "feature_arr[:,"
                + str(i)
                + "] is constant. \
                            This leads to divide-by-zero errors. \
                            Please clean data by removing constant columns."
            )


def _to_distribution(
    dist_mat: npt.NDArray[np.float_], epsilon: float
) -> npt.NDArray[np.float_]:
    """
    Convert a distance matrix on N elements to a probability distribution on
    N x N elements by a two step process:

    * create a graph adjacency matrix where two edges are connected iff their
      distance is less than epsilon
    * normalize the graph adjacency matrix so that it is a probability distribution.

    :param dist_mat: squareform distance matrix
    :param epsilon: threshold to connect two nodes in the graph
    :return: an n x n probability matrix representing a joint distribution on
    two variables.
    """
    adjacency_matrix = (dist_mat < epsilon).astype(np.int_)
    np.fill_diagonal(adjacency_matrix, 0)
    return adjacency_matrix / np.sum(adjacency_matrix)


def multilinear_regression(
    X: npt.NDArray[np.float_], Y: npt.NDArray[np.float_]
) -> tuple[
    npt.NDArray[np.float_],
    npt.NDArray[np.float_],
    npt.NDArray[np.float_],
    npt.NDArray[np.float_],
    npt.NDArray[np.float_],
]:
    """
    Compute the least-squares solution b to Y = Xb
    :param X: shape (n, p)
    :param Y: shape (n, m)

    :return: A tuple (b, e, SSE, SSR, s2b), where
    * b is coefficicient matrix minimizing the sum of squared errors ||Y - Xb||, shape (p,m)
    * e, the matrix of residuals, shape (n,m)
    * SSE, the sum of squared errors (residuals), shape (m,)
    * SSR, the sum of squares of the regression, shape (m,)
    * s2b, the sample variance-covariance matrices of the observed coefficient vectors b.
      Shape (p,p,m), where s2b[i,j,k] is the estimated covariance of b[i,k] with b[j,k].
    """

    b, SSE = np.linalg.lstsq(X, Y, rcond=None)[0:2]
    hat_Y = np.matmul(X, b)
    Y_means = np.sum(Y, axis=0) / Y.shape[0]
    Ya = np.subtract(hat_Y, Y_means[np.newaxis, :])
    SSR = np.multiply(Ya, Ya).sum(axis=0)
    assert SSR.shape == (Y.shape[1],)
    XTX_inv = np.linalg.inv(np.matmul(X.T, X))
    n = Y.shape[0]
    p = X.shape[1]
    s2b = np.tensordot(XTX_inv, SSE, axes=0) / (n - p)
    return b, np.subtract(Y, hat_Y), SSE, SSR, s2b


def benjamini_hochberg(p_values: npt.NDArray) -> npt.NDArray:
    """
    Takes an array of p-values, and returns an array of q-values.
    """
    ranked_p_values = rankdata(p_values)
    q_values = p_values * len(p_values) / ranked_p_values
    q_values[q_values >= 1] = 1
    return q_values


def permutation_pvalue(
    X: npt.NDArray[np.float_], A: npt.NDArray[np.float_]
) -> npt.NDArray[np.float_]:
    """
    p-value is computed from Phipson and Smyth, "Permutation P-values should never be zero."

    :param X: shape (k,)
    :param A: shape (n,k)

    :return: a vector V of shape (k,) where V[i] tells the p-value that the given
    position of X[i] relative to the elements of A[i] would arise from chance.

    """
    return (np.greater(X[np.newaxis, :], A).astype(np.int_).sum(axis=0) + 1) / (
        (A.shape[0] + 1)
    )


def laplacian_score_w_covariates(
    feature_arr: npt.NDArray[np.float_],
    distance_matrix: npt.NDArray[np.float_],
    epsilon: float,
    permutations: int,
    covariates: npt.NDArray[np.float_],
    return_random_laplacians: bool,
) -> tuple[dict[str, npt.NDArray[np.float_]], dict[str, npt.NDArray[np.float_]]]:
    """
    :param feature_arr: An array of shape (N ,num_features), where N is the \
    number of nodes in the graph, and num_features is \
    the number of features. Each column represents a feature on N elements. \
    Columns should be preprocessed to remove constant features.
    :param distance_matrix: squareform distance matrix of size (N,N)
    :param epsilon: connect nodes of graph if their distance is less than epsilon
    :param permutations: how many permutations should be run
    :param covariates: array of shape (N, num_covariates), where N is the number \
    of nodes in the graph, and num_covariates is the number of covariates
    :param return_random_laplacians: if True, the output dictionary will contain \
    of all the generated laplacians. This will likely be the largest object in the \
    dictionary.

    :return: A tuple of two dictionaries, "feature_data" and "other".
    All values in feature_data are arrays of shape (num_features,).

    * feature_data['feature_laplacians'] := the laplacian scores of f
    * feature_data['laplacian_p_values'] := the p-values from the permutation test
    * feature_data['laplacian_q_values'] := the q-values from the permutation test
    * (for i in range(1,covariates)) feature_data['beta_i'] := the p-value that beta_i is not zero \
      for that feature; see p. 228, 'Applied Linear Statistical Models', \
      Nachtsheim, Kutner, Neter, Li. Shape (num_features,)
    * feature_data['regression_coefficients_fstat_p_values'] := the p-value that not all beta_i \
          are zero, using the F-statistic, \
          see p. 226, 'Applied Linear Statistical Models', Nachtsheim, \
      Kutner, Neter, Li.
    * feature_data['laplacian_p_values_post_regression'] := the p-value of the residual \
          laplacian of the feature once the \
      covariates have been regressed out.
    * feature_data['laplacian_q_values_post_regression'] := the q-values from the permutation test.
    * other['covariate_laplacians'] := the laplacian scores of the covariates, of shape \
          (num_covariates,)
    * (Optional, if `return_random_laplacians` is True) \
      other['random_feature_laplacians'] := the matrix of randomly generated feature laplacians, \
      shape (permutations,num_features).
    * (Optional, if `return_random_laplacians` is True) \
      other['random_covariate_laplacians'] := the matrix of randomly generated
          covariate laplacians, shape (permutations, num_covariates)
    """

    distribution = _to_distribution(distance_matrix, epsilon)
    N = feature_arr.shape[0]
    num_features: int = feature_arr.shape[1]
    if len(covariates.shape) == 1:
        covariates = covariates[:, np.newaxis]
    num_covariates = covariates.shape[1]
    A = np.concatenate((feature_arr, covariates), axis=1)
    assert A.shape == (N, num_features + num_covariates)
    laplacians: npt.NDArray[np.float_] = (
        np.negative(pearson_coefficient(A, distribution, permutations)) + 1.0
    )

    # Extract the four quadrants from the laplacians matrix.
    # true feature laplacians
    tfl = laplacians[0, :num_features]
    assert tfl.shape == (num_features,)
    # random feature laplacians
    rfl = laplacians[1:, :num_features]
    assert rfl.shape == (permutations, num_features)
    # true covariate laplacians
    tcl = np.concatenate((np.array([1.0]), laplacians[0, num_features:]), axis=0)
    assert tcl.shape == (num_covariates + 1,)
    # random covariate laplacians
    rcl = np.concatenate(
        (
            np.full((permutations, 1), fill_value=1, dtype=np.float_),
            laplacians[1:, num_features:],
        ),
        axis=1,
    )
    assert rcl.shape == (permutations, num_covariates + 1)

    b, rfl_resids, SSE, SSR, s2b = multilinear_regression(rcl, rfl)
    assert b.shape == (num_covariates + 1, num_features)
    assert s2b.shape == (num_covariates + 1, num_covariates + 1, num_features)
    MSR = SSR / (num_covariates)
    if permutations <= num_covariates + 1:
        raise Exception("Must be more permutations than covariates.")
    MSE = SSE / (permutations - (num_covariates + 1))
    sb = np.sqrt(np.diagonal(s2b)).T

    # Compute the t-statistic to decide whether beta is statistically significant
    t_stat = (b / sb)[1:, :]
    p_betas = t.sf(t_stat, permutations - num_covariates)
    f_stat = MSR / MSE
    p_all_betas = f.sf(f_stat, num_covariates, permutations - num_covariates)
    tfl_resid = tfl - np.matmul(tcl, b)

    data = {}
    data["feature_laplacians"] = tfl
    data["laplacian_p_values"] = permutation_pvalue(tfl, rfl)
    data["laplacian_q_values"] = benjamini_hochberg(data["laplacian_p_values"])
    data["beta_0"] = b[0]
    for i in range(1, b.shape[0]):
        data["beta_" + str(i)] = b[i]
        data["beta_" + str(i) + "_p_value"] = p_betas[i - 1]
    data["regression_coefficients_fstat_p_values"] = p_all_betas
    data["laplacian_p_values_post_regression"] = permutation_pvalue(
        tfl_resid, rfl_resids
    )
    data["laplacian_q_values_post_regression"] = benjamini_hochberg(
        data["laplacian_p_values_post_regression"]
    )
    other = {}
    other["covariate_laplacians"] = tcl[1:]
    if return_random_laplacians:
        other["random_feature_laplacians"] = rfl
        other["random_covariate_laplacians"] = rcl[:, 1:]
    return (data, other)


def laplacian_score_no_covariates(
    feature_arr: npt.NDArray[np.float_],
    distance_matrix: npt.NDArray[np.float_],
    epsilon: float,
    permutations: int,
    return_random_laplacians: bool,
) -> tuple[dict[str, npt.NDArray[np.float_]], dict[str, npt.NDArray[np.float_]]]:
    """
    :param feature_arr: An array of shape (N ,num_features), where N is the \
        number of nodes in the graph, and num_features is \
        the number of features. Each column represents a feature on N elements. \
        Columns should be preprocessed to remove constant features.
    :param distance_matrix: A squareform distance matrix containing pairwise distances \
        between points in a space. Should be of size (N,N).
    :param epsilon: From `distance_matrix` we will build an undirected graph G \
        such that nodes i,j are connected in G iff their distance in \
        `distance_matrix` is strictly less than `epsilon`, and \
        compute the laplacian score of features on `G`.
    :param permutations: Generate `permutations` many random permutations \
        :math:`\\sigma` of the set of nodes of `G`, and compute the laplacian scores \
        of the features :math:`f \\circ \\sigma` for each permutation :math:`\\sigma`. \
        These additional laplacian scores are used to perform a \
        non-parametric permutation test, returning a p-value representing the \
        chance that the Laplacian would be equally as high for a randomly \
        selected permutation of the feature.
    :param return_random_laplacians: Whether to return the randomly generated Laplacians.

    :return: a pair of dictionaries (feature_data,other), with

        * `feature_data`['feature_laplacians'] - Laplacian scores of the given features, \
          shape (num_features,)
        * `feature_data`['laplacian_p_values'] - p-value of observing \
          such an extreme Laplacian, at the given number of permutations; shape (num_features,)
        * `feature_data`['laplacian_q_values'] - p-values adjusted by the \
          Benjamini-Hochsberg method; shape (num_features,)
        * `other`['random_feature_laplacians'] - if `return_random_laplacians` is true, \
          this will contain all the randomly generated laplacians of all the features. \
          Shape (num_permutations,num_features)
    """

    distribution = _to_distribution(distance_matrix, epsilon)
    laplacians: npt.NDArray[np.float_] = (
        np.negative(pearson_coefficient(feature_arr, distribution, permutations)) + 1.0
    )
    true_laplacians = laplacians[0, :]
    random_laplacians = laplacians[1:, :]
    data = {}
    data["feature_laplacians"] = true_laplacians
    data["laplacian_p_values"] = permutation_pvalue(true_laplacians, random_laplacians)
    data["laplacian_q_values"] = benjamini_hochberg(data["laplacian_p_values"])
    other = {}
    if return_random_laplacians:
        other["random_feature_laplacians"] = random_laplacians
    return (data, other)


def laplacian_scores(
    feature_arr: npt.NDArray[np.float_],
    distance_matrix: npt.NDArray[np.float_],
    epsilon: float,
    permutations: int,
    covariates: Optional[npt.NDArray[np.float_]],
    return_random_laplacians: bool,
) -> dict[str, npt.NDArray[np.float_]]:
    """
    :param feature_arr: An array of shape (N, num_features), where N is the
        number of nodes in the graph, and num_features is
        the number of features. Each column represents a feature on N elements.
        Columns should be preprocessed to remove constant features.
    :param distance_matrix: vectorform distance matrix
    :param epsilon: connect nodes of graph if their distance is less than epsilon
    :param permutations: Generate `permutations` many random permutations \
        :math:`\\sigma` of the set of nodes of `G`, and compute the laplacian scores \
        of the features :math:`f \\circ \\sigma` for each permutation :math:`\\sigma`. \
        These additional laplacian scores are used to perform a
        non-parametric permutation test, returning a p-value representing the
        chance that the Laplacian would be equally as high for a randomly \
        selected permutation of the feature.
    :param covariates: (optional) array of shape (N, num_covariates),
        or simply (N,), where N is the number \
        of nodes in the graph, and num_covariates is the number of covariates
    :param return_random_laplacians: if True, the output dictionary will contain \
<<<<<<< HEAD
        of all the generated laplacians. This will likely be the largest object in the \
        dictionary.
=======
    of all the generated laplacians. This will likely be the largest object in the \
    dictionary.
>>>>>>> a3c4c0b0
    :return:
        A pair of dictionaries `(feature_data, other)`.
        All values in feature_data are of shape (num_features,).

        * feature_data['feature_laplacians'] := the laplacian scores of f, shape (num_features,)
        * feature_data['laplacian_p_values'] := the p-values from the permutation test, \
          shape (num_features,)
        * feature_data['laplacian_q_values'] := the q-values from the permutation test,
          shape (num_features,)
        * (Optional, if covariates is not None) (for i in range(1, covariates.shape[0]))
          feature_data['beta_i'] := the p-value that beta_i is not zero for that
          feature; see p. 228, 'Applied Linear Statistical Models', \
          Nachtsheim, Kutner, Neter, Li. Shape (num_features,)
        * (Optional, if covariates is not None)
          feature_data['regression_coefficients_fstat_p_values'] :=
          the p-value that not all beta_i are zero, using the F-statistic, \
          see p. 226, 'Applied Linear Statistical Models', Nachtsheim, \
          Kutner, Neter, Li. Shape (num_features,)
        * (Optional, if covariates is not None)
          feature_data['laplacian_p_values_post_regression'] :=
          the p-value of the residual laplacian of the feature once the \
          covariates have been regressed out.
        * (Optional, if covariates is not None)
          feature_data['laplacian_q_values_post_regression'] :=
          the q-values from the permutation test, shape (num_features,)
        * (Optional, if covariates is not None) other['covariate_laplacians'] := \
          the laplacian scores of the covariates, shape (num_covariates,)\
          (if a matrix of covariates was supplied, else this entry will be absent)
        * (Optional, if `return_random_laplacians` is True) \
          other['random_feature_laplacians'] := the matrix of randomly generated feature \
          laplacians, shape (permutations,num_features).
        * (Optional, if `covariates` is not None and `return_random_laplacians` is True)
          other['random_covariate_laplacians'] := the matrix of randomly generated covariate
          laplacians, shape (permutations, num_covariates)

    """

    _validate(feature_arr)
    if covariates is None:
        return laplacian_score_no_covariates(
            feature_arr,
            distance_matrix,
            epsilon,
            permutations,
            return_random_laplacians,
        )
    if len(covariates.shape) == 1:
        covariates = covariates[:, np.newaxis]

    return laplacian_score_w_covariates(
        feature_arr,
        distance_matrix,
        epsilon,
        permutations,
        covariates,
        return_random_laplacians,
    )<|MERGE_RESOLUTION|>--- conflicted
+++ resolved
@@ -374,13 +374,8 @@
         or simply (N,), where N is the number \
         of nodes in the graph, and num_covariates is the number of covariates
     :param return_random_laplacians: if True, the output dictionary will contain \
-<<<<<<< HEAD
-        of all the generated laplacians. This will likely be the largest object in the \
+        all of the generated laplacians. This will likely be the largest object in the \
         dictionary.
-=======
-    of all the generated laplacians. This will likely be the largest object in the \
-    dictionary.
->>>>>>> a3c4c0b0
     :return:
         A pair of dictionaries `(feature_data, other)`.
         All values in feature_data are of shape (num_features,).
