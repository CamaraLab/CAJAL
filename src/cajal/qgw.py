--- conflicted
+++ resolved
@@ -1,838 +1,545 @@
-"""Functions for computing the quantized Gromov-Wasserstein distance and the SLB between \
-metric measure spaces, and related utilities for file IO and parallel computation."""
-import csv
-# std lib dependencies
-import sys
-import itertools as it
-<<<<<<< HEAD
-from math import sqrt
-from multiprocessing import Pool
-from typing import (Collection, Iterable, Iterator, Literal, NewType, Optional,
-                    Set)
-=======
-import csv
-from typing import Iterable, Iterator, Collection, Optional, Literal
-from math import sqrt
-
-if "ipykernel" in sys.modules:
-    from tqdm.notebook import tqdm
-else:
-    from tqdm import tqdm
->>>>>>> 71186c25
-
-# external dependencies
-import numpy as np
-import numpy.typing as npt
-from scipy import cluster, sparse
-from scipy.spatial.distance import pdist, squareform
-from tqdm.notebook import tqdm
-
-<<<<<<< HEAD
-from .gw_cython import qgw_init_cost, quantized_gw_cython
-from .run_gw import (DistanceMatrix, Distribution, Matrix, _batched,
-                     cell_iterator_csv, uniform)
-from .slb import l2
-from .slb import slb as slb_cython
-
-# An "Array" is a one-dimensional array of floating point numbers.
-Array = NewType("Array", npt.NDArray[np.float_])
-=======
-from .slb import l2
-from .gw_cython import quantized_gw_cython, qgw_init_cost
-
-from .run_gw import (_batched, cell_iterator_csv,
-                     Distribution, DistanceMatrix,
-                     Matrix, uniform, Array,
-                     MetricMeasureSpace
-                     )
->>>>>>> 71186c25
-
-
-def distance_inverse_cdf(dist_mat: Array, measure: Distribution):
-    """
-<<<<<<< HEAD
-    Compute the cumulative distribution function for the difference \
-    between two inverse distance functions.
-=======
-    Compute the cumulative inverse distance function between two cells.
->>>>>>> 71186c25
-
-    :param dX: Vectorform (one-dimensional) distance matrix for a space, of
-    length N * (N-1)/2, where N is the number of points in dX.
-    :param measure: Probability distribution on points of X, array of length N,
-    entries are nonnegative and sum to one.
-    :return: The inverse cumulative distribution function of the space, what
-    Memoli calls "f_X^{-1}"; intuitively, a real valued function on the unit
-    interval such that f_X^{-1}(u) is the distance `d` in X such that u is the
-    proportion of pairs points in X that are at least as close together as `d`.
-    """
-    index_X = np.argsort(dist_mat)
-    dX = np.sort(dist_mat)
-    mX_otimes_mX_sq = np.matmul(measure[:, np.newaxis], measure[np.newaxis, :])
-    mX_otimes_mX = squareform(mX_otimes_mX_sq, force="tovector", checks=False)[index_X]
-    f = np.insert(dX, 0, 0.0)
-    u = np.insert(mX_otimes_mX, 0, measure @ measure)
-    return (f, u)
-
-
-def slb_distribution(
-    dX: Array,
-    mX: Distribution,
-    dY: Array,
-    mY: Distribution,
-):
-    """
-    Compute the SLB distance between two cells equipped with a choice of distribution.
-
-    :param dX: Vectorform distance matrix for a space X, of length N * (N-1)/2,
-        (where N is the number of points in X)
-    :param mX: Probability distribution vector on X.
-    :param dY: Vectorform distance matrix, of length M * (M-1)/2
-        (where M is the number of points in X)
-    :param mY: Probability distribution vector on X.
-    """
-    f, u = distance_inverse_cdf(dX, mX)
-    g, v = distance_inverse_cdf(dY, mY)
-    cum_u = np.cumsum(u)
-    cum_v = np.cumsum(v)
-    return 0.5 * sqrt(l2(f, u, cum_u, g, v, cum_v))
-
-
-# SLB
-<<<<<<< HEAD
-def _init_slb_pool(sorted_cells):
-    """Initialize the parallel SLB. Declare a global variable accessible to all processes."""
-=======
-def _init_slb_pool(sorted_cells, distributions):
-    """
-    Initialize the parallel SLB computation.
-
-    Declares a global variable accessible from all processes.
-    """
->>>>>>> 71186c25
-    global _SORTED_CELLS
-    _SORTED_CELLS = list(zip(sorted_cells, distributions))
-
-
-def _global_slb_pool(p: tuple[int, int]):
-<<<<<<< HEAD
-    """Compute the SLB distance between cells (i, j)=p in the global list of cells."""
-=======
-    """Compute the SLB distance between cells p[0] and p[1] in the global cell list."""
->>>>>>> 71186c25
-    i, j = p
-    dX, mX = _SORTED_CELLS[i]
-    dY, mY = _SORTED_CELLS[j]
-    return (i, j, slb_distribution(dX, mX, dY, mY))
-    # return (i, j, slb_cython(_SORTED_CELLS[i], _SORTED_CELLS[j]))
-
-
-def slb_parallel_memory(
-    cell_dms: list[DistanceMatrix],
-    cell_distributions : Optional[Iterable[Distribution]],
-    num_processes: int,
-    chunksize: int = 20,
-) -> DistanceMatrix:
-    """
-    Compute the SLB distance in parallel between all cells in `cell_dms`.
-
-    :param cell_dms: A collection of distance matrices. Probability distributions
-    other than uniform are currently unsupported.
-    :param num_processes: How many Python processes to run in parallel
-    :param chunksize: How many SLB distances each Python process computes at a time
-
-    :return: a square matrix giving pairwise SLB distances between points.
-    """
-    if cell_distributions is None:
-        cell_distributions = [uniform(cell_dm.shape[0]) for cell_dm in cell_dms]
-    cell_dms_sorted = [np.sort(squareform(cell, force="tovector")) for cell in cell_dms]
-    N = len(cell_dms_sorted)
-
-    with Pool(
-        initializer=_init_slb_pool,
-        initargs=(cell_dms_sorted, cell_distributions),
-        processes=num_processes,
-    ) as pool:
-        slb_dists = pool.imap_unordered(
-            _global_slb_pool, it.combinations(iter(range(N)), 2), chunksize=chunksize
-        )
-        arr = np.zeros((N, N))
-        for i, j, x in slb_dists:
-            arr[i, j] = x
-            arr[j, i] = x
-
-    return arr
-
-
-def slb_parallel(
-    intracell_csv_loc: str,
-    num_processes: int,
-    out_csv: str,
-    chunksize: int = 20,
-) -> None:
-    """
-    Compute the SLB distance in parallel between all cells in the csv file `intracell_csv_loc`.
-
-    The files are expected to be formatted according to the format in
-    :func:`cajal.run_gw.icdm_csv_validate`. Probability distributions
-    other than uniform are currently unsupported,
-
-    :param cell_dms: A collection of distance matrices
-    :param num_processes: How many Python processes to run in parallel
-    :param chunksize: How many SLB distances each Python process computes at a time
-    """
-    names, cell_dms = zip(*cell_iterator_csv(intracell_csv_loc))
-    slb_dmat = slb_parallel_memory(cell_dms, None, num_processes, chunksize)
-    NN = len(names)
-    total_num_pairs = int((NN * (NN - 1)) / 2)
-    ij = tqdm(it.combinations(range(NN), 2), total=total_num_pairs)
-    with open(out_csv, "w", newline="") as outfile:
-        csv_writer = csv.writer(outfile)
-        csv_writer.writerow(["first_object", "second_object", "slb_dist"])
-        batches = _batched(
-            ((names[i], names[j], str(slb_dmat[i, j])) for i, j in ij), 2000
-        )
-        for batch in batches:
-            csv_writer.writerows(batch)
-
-
-def quantize_icdm_reduced(
-        A: DistanceMatrix,
-        p: Distribution,
-        clustering : npt.NDArray[np.int_],
-        compute_gw_loss : bool
-) -> tuple[DistanceMatrix, Distribution]:
-    """Cluster the cells of A based on the given clustering and return a \
-    new matrix / distribution pair (metric measure space) based on the clustering.
-
-    The new metric measure place has as its points the medoids of the original clusters,
-    and the distances are inherited from the original space.
-
-    The function is named "reduced" because it discards information
-    which is relevant to the computation of the quantized GW of
-    Chowdhury, Miller and Needham. Their concept is an upper bound for
-    GW, this notion of "reduced quantized GW" is not. Because GW is a
-    metric, it is possible to bound the error of this approximation in
-    terms of the clustering. If the radius of each cluster (as
-    measured from the medoid) is at most :math:`epsilon`, then the
-    GW distance of the pairing will be at most epsilon.
-    (For any clustering there is an obvious transport plan whose GW
-    distortion can be computed easily.)
-
-    The order of points in the new space reflects the numerical ordering of
-    values in the `clustering` vector, i.e., if `clustering==[4,2,5,4,2]` then
-    the first point in p will correspond to cluster 2, the second point will correspond \
-    to cluster 4 and the third point will correspond to cluster 5.
-
-    """
-    medoid_list = []
-    new_dist_probs = []
-    for i in sorted(set(clustering)):
-        indices = clustering == i
-        local_dmat = A[:, indices][indices, :]
-        medoid_list.append(np.argmin(sum(local_dmat)))
-        new_dist_probs.append(np.sum(p[indices]))
-    medoid_indices = np.array(medoid_list)
-    medoid_icdm = A[medoid_indices, :][:, medoid_indices]
-    return medoid_icdm, np.array(new_dist_probs)
-
-
-class quantized_icdm:
-    """
-<<<<<<< HEAD
-    A quantized intracell distance matrix, a metric measure space equipped w a clustering.
-
-    Contains additional data which allows for the rapid computation of pairwise
-=======
-    A "quantized" intracell distance matrix.
-
-    A metric measure space which has been equipped with a given clustering; it
-    contains additional data which allows for the rapid computation of pairwise
->>>>>>> 71186c25
-    GW distances across many cells. Users should only need to understand how to
-    use the constructor. Usage of this class will result in high memory usage if
-    the number of cells to be constructed is large.
-
-    :param cell_dm: An intracell distance matrix in squareform.
-    :param p: A probability distribution on the points of the metric space
-    :param num_clusters: How many clusters to subdivide the cell into; the more
-        clusters, the more accuracy, but the longer the computation.
-    :param clusters: Labels for a clustering of the points in the cell. If no clustering
-        is supplied, one will be derived by hierarchical clustering until
-        `num_clusters` clusters are formed. If a clustering is supplied, then
-        `num_clusters` is ignored.
-    """
-
-    n: int
-    # 2 dimensional square matrix of side length n.
-    icdm: DistanceMatrix
-    # "distribution" is a dimensional vector of length n,
-    # a probability distribution on points of the space
-    distribution: Distribution
-    # The number of clusters in the quantized cell, which is *NOT* guaranteed
-    # to be equal to the value of "clusters" specified in the constructor. Check this
-    # field when iterating over clusters rather than assuming it has the number of clusters
-    # given by the argument `clusters` to the constructor.
-    ns: int
-    # A square sub-matrix of icdm, the distance matrix between sampled points. Of side length ns.
-    sub_icdm: DistanceMatrix
-    # q_indices is a 1-dimensional array of integers of length ns+1. For i,j < ns,
-    # icdm[sample_indices[i],sample_indices[j]]==sub_icdm[i,j].
-    # sample_indices[ns]==n.
-    q_indices: npt.NDArray[np.int_]
-    # The quantized distribution; a 1-dimensional array of length ns.
-    q_distribution: Distribution
-    # This field is equal to np.dot(np.dot(np.multiply(icdm,icdm),distribution),distribution)
-    c_A: float
-    c_As: float
-    A_s_a_s: Array
-
-    @staticmethod
-    def _sort_icdm_and_distribution(
-        cell_dm: DistanceMatrix,
-        p: Distribution,
-        clusters: npt.NDArray[np.int_],
-    ) -> tuple[DistanceMatrix, Distribution, npt.NDArray[np.int_]]:
-        """
-        Sort the cell distance matrix so that points in the same cluster are grouped \
-        together and the points of each cell are in descending order.
-
-        :param clusters: A vector of integer cluster labels telling which
-            cluster each point belongs to, cluster labels are assumed to be contiguous and
-            start at 1.
-
-        :return: A sorted cell distance matrix, distribution, and a vector of
-            integers marking the initial starting points of each cluster. (This
-            has one more element than the number of distinct clusters, the last
-            element is the length of the cell.)
-        """
-        indices: npt.NDArray[np.int_] = np.argsort(clusters)
-        cell_dm = cell_dm[indices, :][:, indices]
-        p = p[indices]
-
-        for i in set(clusters):
-            permutation = np.nonzero(clusters == i)[0]
-            this_cluster = cell_dm[permutation, :][:, permutation]
-            medoid = np.argmin(sum(this_cluster))
-            new_local_indices = np.argsort(this_cluster[medoid])
-            cell_dm[permutation, :] = cell_dm[permutation[new_local_indices], :]
-            cell_dm[:, permutation] = cell_dm[:, permutation[new_local_indices]]
-            indices[permutation] = indices[permutation[new_local_indices]]
-            p[permutation] = p[permutation[new_local_indices]]
-            # q.append(np.sum(p[permutation]))
-
-        q_indices = np.asarray(
-            np.nonzero(np.r_[1, np.diff(np.sort(clusters)), 1])[0], order="C"
-        )
-
-        return (np.asarray(cell_dm, order="C"), p, q_indices)
-
-    def __init__(
-        self,
-        cell_dm: DistanceMatrix,
-        p: Distribution,
-        num_clusters: Optional[int],
-        clusters: Optional[npt.NDArray[np.int_]] = None,
-    ):
-        """Initialize the class."""
-        # Validate the data.
-        assert len(cell_dm.shape) == 2
-
-        self.n = cell_dm.shape[0]
-
-        if clusters is None:
-            # Cluster the data and set icdm, distribution, and ns.
-            Z = cluster.hierarchy.linkage(squareform(cell_dm), method="centroid")
-            clusters = cluster.hierarchy.fcluster(
-                Z, num_clusters, criterion="maxclust", depth=0
-            )
-
-        icdm, distribution, q_indices = quantized_icdm._sort_icdm_and_distribution(
-            cell_dm, p, clusters
-        )
-
-        self.icdm = icdm
-        self.distribution = distribution
-        self.ns = len(set(clusters))
-        self.q_indices = q_indices
-
-        clusters_sort = np.sort(clusters)
-        self.icdm = np.asarray(cell_dm, order="C")
-        self.distribution = p
-
-        # Compute the quantized distribution.
-        q = []
-        for i in range(self.ns):
-            q.append(np.sum(distribution[q_indices[i] : q_indices[i + 1]]))
-        q_arr = np.array(q, dtype=np.float64, order="C")
-        self.q_distribution = q_arr
-        assert abs(np.sum(q_arr) - 1.0) < 1e-7
-        medoids = np.nonzero(np.r_[1, np.diff(clusters_sort)])[0]
-
-        A_s = cell_dm[medoids, :][:, medoids]
-        # assert np.all(np.equal(original_cell_dm[:, indices][indices, :], cell_dm))
-        self.sub_icdm = np.asarray(A_s, order="C")
-        self.c_A = np.dot(np.dot(np.multiply(cell_dm, cell_dm), p), p)
-        self.c_As = np.dot(np.multiply(A_s, A_s), q_arr) @ q_arr
-        self.A_s_a_s = np.dot(A_s, q_arr)
-
-    @staticmethod
-    def of_tuple(p):
-        """Unpack the tuple p and apply the class constructor."""
-        cell_dm, p, num_clusters, clusters = p
-        return quantized_icdm(cell_dm, p, num_clusters, clusters)
-
-    @staticmethod
-    def of_ptcloud(
-        X: Matrix,
-        distribution: Distribution,
-        num_clusters: int,
-        method: Literal["kmeans"] | Literal["hierarchical"] = "kmeans",
-    ):
-        """Construct a quantized icdm from a point cloud in R^n."""
-        dmat = squareform(pdist(X), force="tomatrix")
-        if method == "hierarchical":
-            return quantized_icdm(dmat, distribution, num_clusters)
-        # Otherwise use kmeans.
-        # TODO: This will probably give way shorter than the amount of cells.
-        _, clusters = cluster.vq.kmeans2(X, num_clusters, minit="++")
-        return quantized_icdm(dmat, distribution, None, clusters)
-
-
-def quantized_gw(
-    A: quantized_icdm,
-    B: quantized_icdm,
-    initial_plan: Optional[Matrix] = None,
-) -> tuple[sparse.csr_matrix, float]:
-    """
-    Compute the quantized Gromov-Wasserstein distance between two quantized metric measure spaces.
-
-    :param initial_plan: An initial guess at a transport plan from A.sub_icdm to B.sub_icdm.
-    """
-    if initial_plan is None:
-        T_rows, T_cols, T_data = quantized_gw_cython(
-            A.distribution,
-            A.sub_icdm,
-            A.q_indices,
-            A.q_distribution,
-            A.A_s_a_s,
-            A.c_As,
-            B.distribution,
-            B.sub_icdm,
-            B.q_indices,
-            B.q_distribution,
-            B.A_s_a_s,
-            B.c_As,
-        )
-    else:
-        init_cost = -2 * (A.sub_icdm @ initial_plan @ B.sub_icdm)
-        T_rows, T_cols, T_data = qgw_init_cost(
-            A.distribution,
-            A.sub_icdm,
-            A.q_indices,
-            A.q_distribution,
-            A.c_As,
-            B.distribution,
-            B.sub_icdm,
-            B.q_indices,
-            B.q_distribution,
-            B.c_As,
-            init_cost,
-        )
-
-    P = sparse.coo_matrix((T_data, (T_rows, T_cols)), shape=(A.n, B.n)).tocsr()
-    gw_loss = A.c_A + B.c_A - 2.0 * float(np.tensordot(A.icdm, P.dot(P.dot(B.icdm).T)))
-    return P, sqrt(max(gw_loss, 0)) / 2.0
-
-
-def _block_quantized_gw(indices):
-    # Assumes that the global variable _QUANTIZED_CELLS has been declared, as by
-    # init_qgw_pool
-    (i0, i1), (j0, j1) = indices
-
-    gw_list = []
-    for i in range(i0, i1):
-        A = _QUANTIZED_CELLS[i]
-        for j in range(j0, j1):
-            if i < j:
-                B = _QUANTIZED_CELLS[j]
-                gw_list.append((i, j, quantized_gw(A, B)))
-    return gw_list
-
-
-def _init_qgw_pool(quantized_cells: list[quantized_icdm]):
-    """Initialize the parallel quantized GW computation by declaring a global variable \
-    accessible from all processes."""
-    global _QUANTIZED_CELLS
-    _QUANTIZED_CELLS = quantized_cells
-
-
-def _quantized_gw_index(p: tuple[int, int]):
-    """Given input p= (i,j), compute the quantized GW distance between cells i \
-    and j in the global list of quantized cells."""
-    i, j = p
-    retval: tuple[int, int, float]
-    return (i, j, quantized_gw(_QUANTIZED_CELLS[i], _QUANTIZED_CELLS[j])[1])
-
-
-def quantized_gw_parallel_memory(
-        quantized_cells : Collection[quantized_icdm],
-        num_processes: int,
-        chunksize: int = 20,
-):
-    """
-    Compute the quantized Gromov-Wasserstein distances between all pairs of cells in the list.
-
-    Coupling matrices will be discarded.
-    """
-    N = len(quantized_cells)
-    total_num_pairs = int((N * (N - 1)) / 2)
-    # index_pairs = tqdm(it.combinations(iter(range(N)), 2), total=total_num_pairs)
-    index_pairs = it.combinations(iter(range(N)), 2)
-    gw_dists = []
-    with Pool(
-        initializer=_init_qgw_pool, initargs=(quantized_cells,), processes=num_processes
-    ) as pool:
-        gw_dists = tqdm(
-            pool.imap_unordered(_quantized_gw_index, index_pairs, chunksize=chunksize),
-            total=total_num_pairs,
-        )
-        gw_dists_list = list(gw_dists)
-    gw_dists_list.sort(key=lambda p : p[0] * N + p[1])
-    return gw_dists_list
-
-
-def quantized_gw_parallel(
-    intracell_csv_loc: str,
-    num_processes: int,
-    num_clusters: int,
-    out_csv: str,
-    chunksize: int = 20,
-    verbose: bool = False,
-    write_blocksize: int = 100,
-) -> None:
-    """
-    Compute the quantized Gromov-Wasserstein distance in parallel between all cells in a family \
-    of cells.
-
-    Read icdms from file, quantize them, compute pairwise qGW
-    distances between icdms, and write the result to file.
-
-    :param intracell_csv_loc: path to a CSV file containing the cells to process
-    :param num_processes: number of Python processes to run in parallel
-    :param num_clusters: Each cell will be partitioned into `num_clusters` many clusters.
-    :param out_csv: file path where a CSV file containing
-         the quantized GW distances will be written
-    :param chunksize: How many q-GW distances should be computed at a time by each parallel process.
-    """
-    if verbose:
-        print("Reading files...")
-        cells = [cell for cell in tqdm(cell_iterator_csv(intracell_csv_loc))]
-        names, cell_dms = zip(*cells)
-        del cells
-    else:
-        names, cell_dms = zip(*cell_iterator_csv(intracell_csv_loc))
-    if verbose:
-        print("Quantizing intracell distance matrices...")
-    with Pool(processes=num_processes) as pool:
-        args = [
-            (cell_dm, uniform(cell_dm.shape[0]), num_clusters, None)
-            for cell_dm in cell_dms
-        ]
-        quantized_cells = list(
-            tqdm(pool.imap(quantized_icdm.of_tuple, args), total=len(names))
-        )
-
-    print("Computing pairwise Gromov-Wasserstein distances...")
-    gw_dists = quantized_gw_parallel_memory(quantized_cells, num_processes, chunksize)
-
-    with open(out_csv, "w", newline="") as outcsvfile:
-        csvwriter = csv.writer(outcsvfile)
-        csvwriter.writerow(["first_object", "second_object", "quantized_gw"])
-        for i, j, gw_dist in gw_dists:
-            csvwriter.writerow((names[i], names[j], gw_dist))
-
-
-# A BooleanSquareMatrix is a square matrix of booleans.
-BooleanSquareMatrix = NewType("BooleanSquareMatrix", npt.NDArray[np.bool_])
-
-
-def _cutoff_of(
-    slb_dmat: DistanceMatrix,
-    median: float,
-    gw_dmat: DistanceMatrix,
-    gw_known: BooleanSquareMatrix,
-    nn: int,
-):
-    # maxval = np.max(gw_dmat)
-    gw_copy = np.copy(gw_dmat)
-    # gw_copy[~gw_known]=maxval
-    gw_copy[~gw_known] = (slb_dmat + median)[~gw_known]
-    gw_copy.partition(nn + 1, axis=1)
-    return gw_copy[:, nn + 1]
-
-
-def _tuple_set_of(
-    X: npt.NDArray[np.int_], Y: npt.NDArray[np.int_]
-) -> Set[tuple[int, int]]:
-    b = set()
-    tuple_iter : Iterator[tuple[int, int]] = map(tuple, np.stack((X, Y), axis=1).astype(int))
-    for i, j in tuple_iter:
-        if i < j:
-            b.add((i, j))
-        elif i > j:
-            b.add((j, i))
-<<<<<<< HEAD
-        # Currently, the case i == j is possible, and may be observed
-        # if there are distinct cells whose
-        # slb distance is zero.
-    return b
-
-=======
-    return iter(b)
-
-
-def _get_indices(
-    slb_dmat: npt.NDArray[np.float_],
-    gw_dmat: npt.NDArray[np.float_],
-    gw_known: npt.NDArray[np.bool_],
-    accuracy: float,
-    nearest_neighbors: int,
-) -> list[tuple[int, int]]:
-    """
-    Based on the SLB distance matrix and the partially known GW distance matrix,
-    and the desired accuracy, return a list of cell pairs which we should compute.
-    This function does not return *all* cell pairs that must be computed for the desired accuracy;
-    it is expected that the function will be called *repeatedly*, and that a new list of
-    cell pairs will be given every time, roughly in descending order of priority;
-    when the empty list is returned, this indicates that the gw distance
-    table is already at the desired accuracy, and the loop should terminate.
-
-    :param slb_dmat: the SLB distance matrix in squareform, but this would make sense for
-    \any lower bound for gw_dmat
-    :param gw_dmat: A partially defined
-    Gromov-Wasserstein distance matrix in squareform, we should have
-     gw_dmat >= slb_dmat almost everywhere where gw_known is true for this to make sense
-    (I have not yet checked how this behaves in the case where some values of slb_dmat
-    are greater than gw_dmat); should be zero elsewhere.
-    :param gw_known: A matrix of Booleans which is true where the entries of `gw_dmat` are
-    correct/valid and false where the entries are not meaningful/do not yet have the
-    correct value
-    :param accuracy: This is a real number between 0 and 1 inclusive. If the accuracy is 1,
-    then pairwise cells will continue to be computed until all remaining uncomputed
-    cell pairs have an SLB distance which is strictly higher than anything on the list of \
-    `nearest_neighbors` many nearest neighbors of every point; thus the reported array of
-    distances is guaranteed to be correct out to the first `nearest_neighbors` nearest neighbors
-    of every point.
-    """
-    gw_vf = squareform(gw_dmat)
-    N = gw_dmat.shape[0]
-    bins = 200
-    if np.all(gw_vf == 0.0):
-        ind_y = np.argsort(slb_dmat, axis=1)[:, 1 : nearest_neighbors + 1]
-        ind_x = np.broadcast_to(np.arange(N)[:, np.newaxis], (N, nearest_neighbors))
-        xy = np.reshape(np.stack((ind_x, ind_y), axis=2), (-1, 2))
-        return list(_tuple_iterator_of(xy[:, 0], xy[:, 1]))
-
-    # Otherwise, we assume that at least the initial values have been computed.
-    slb_vf = squareform(slb_dmat)
-
-    errors = (gw_vf - slb_vf)[gw_vf > 0]
-    error_quantiles = np.quantile(
-        errors, np.arange(bins + 1).astype(float) / float(bins)
-    )
-    median = error_quantiles[int(bins / 2)]
-    # cutoff = _cutoff_of(gw_dmat,gw_known,nearest_neighbors)
-    cutoff = _cutoff_of(slb_dmat, median, gw_dmat, gw_known, nearest_neighbors)
-
-    acceptable_injuries = (nearest_neighbors * N) * (1 - accuracy)
-    # We want the expectation of injury to be below this.
-    candidates = (~gw_known) & (slb_dmat <= cutoff[:, np.newaxis])
-    X, Y = np.nonzero(candidates)
-    candidate_count = X.shape[0]
-    threshold = cutoff[X] - slb_dmat[X, Y]
-    assert np.all(threshold >= 0)
-    index_sort = np.argsort(threshold)
-    quantiles = np.digitize(threshold, error_quantiles).astype(float) / float(bins)
-
-    sq = np.sort(quantiles)
-    K1 = int(np.searchsorted(np.cumsum(sq), acceptable_injuries))
-    K2 = int(np.searchsorted(quantiles, 0.5))
-    K = min(K1, K2)
-
-    block_size = N * 5
-
-    assert candidate_count == quantiles.shape[0]
-    if K == quantiles.shape[0]:
-        return []
-
-    if (candidate_count - K) < block_size:
-        from_index = K
-    else:
-        from_index = int((candidate_count + K) / 2)
-        # from_index = candidate_count - block_size
-        assert from_index >= K
-        assert from_index < candidate_count
-    indices = index_sort[from_index:]
-
-    return list(_tuple_iterator_of(X[indices], Y[indices]))
-
-
-def _update_dist_mat(
-    gw_dist_iter: Iterable[tuple[int, int, float]],
-    dist_mat: npt.NDArray[np.float_],
-    dist_mat_known: npt.NDArray[np.bool_],
-) -> None:
-    """
-    Write the values in `gw_dist_iter` to the matrix `dist_mat` and update the matrix
-    `dist_mat_known` to reflect these known values.
-
-    :param gw_dist_iter: An iterator over ordered triples (i,j,d) where i, j are array
-    indices and d is a float.
-    :param dist_mat: A distance matrix. The matrix is modified by this function;
-    we set dist_mat[i,j]=d for all (i,j,d) in `gw_dist_iter`; similarly dist_mat[j,i]=d.
-    :param dist_mat_known: An array of booleans recording what GW distances are known.
-    This matrix is modified by this function.
-    """
-    for i, j, gw_dist in gw_dist_iter:
-        dist_mat[i, j] = gw_dist
-        dist_mat[j, i] = gw_dist
-        dist_mat_known[i, j] = True
-        dist_mat_known[j, i] = True
-    return
-
-
-def combined_slb_quantized_gw_memory(
-    cell_dms: Collection[MetricMeasureSpace],  # Squareform
-    num_processes: int,
-    num_clusters: int,
-    accuracy: float,
-    nearest_neighbors: int,
-    verbose: bool,
-    chunksize: int = 20,
-):
-    """
-    Estimate the qGW distance matrix for cells.
-
-    Compute the pairwise SLB distances between each pair of cells in
-    `cell_dms`.  Based on this initial estimate of the distances,
-    compute the quantized GW distance between the nearest with
-    `num_clusters` many clusters until the correct nearest-neighbors
-    list is obtained for each cell with a high degree of confidence.
-
-    The idea is that for the sake of clustering we can avoid
-    computing the precise pairwise distances between cells which are far apart,
-    because the clustering will not be sensitive to changes in large
-    distances. Thus, we want to compute as precisely as possible the pairwise
-    GW distances for (say) the 30 nearest neighbors of each point, and use a
-    rough estimation beyond that.
-
-    :param cell_dms: a list or tuple of square distance matrices
-    :param num_processes: How many Python processes to run in parallel
-    :param num_clusters: Each cell will be partitioned into `num_clusters` many
-        clusters for the quantized Gromov-Wasserstein distance computation.
-    :param chunksize: Number of pairwise cell distance computations done by
-        each Python process at one time.
-    :param out_csv: path to a CSV file where the results of the computation will be written
-    :param accuracy: This is a real number between 0 and 1, inclusive.
-    :param nearest_neighbors: The algorithm tries to compute only the
-        quantized GW distances between pairs of cells if one is within the first
-        `nearest_neighbors` neighbors of the other; for all other values,
-        the SLB distance is used to give a rough estimate.
-    """
-
-    N = len(cell_dms)
-    cells, cell_distributions = zip(*cell_dms)
-    np_arange_N = np.arange(N)
-    slb_dmat = slb_parallel_memory(cells, cell_distributions, num_processes, chunksize)
-
-    # Partial quantized Gromov-Wasserstein table, will be filled in gradually.
-    qgw_dmat = np.zeros((N, N), dtype=float)
-    qgw_known = np.full(shape=(N, N), fill_value=False)
-    qgw_known[np_arange_N, np_arange_N] = True
-
-    quantized_cells = [
-        quantized_icdm(
-            cell_dm, cell_distribution, num_clusters
-        )
-        for cell_dm, cell_distribution in cell_dms
-    ]
-    # Debug
-    total_cells_computed = 0
-    with Pool(
-        initializer=_init_qgw_pool, initargs=(quantized_cells,), processes=num_processes
-    ) as pool:
-        indices = _get_indices(
-            slb_dmat, qgw_dmat, qgw_known, accuracy, nearest_neighbors
-        )
-        while len(indices) > 0:
-            if verbose:
-                print("Cell pairs computed so far: "
-                      + str((np.count_nonzero(qgw_known) - N) / 2))
-                print("Cell pairs to be computed this iteration: " + str(len(indices)))
-
-            total_cells_computed += len(indices)
-            qgw_dists = pool.imap_unordered(
-                _quantized_gw_index, indices, chunksize=chunksize
-            )
-            _update_dist_mat(qgw_dists, qgw_dmat, qgw_known)
-            assert np.count_nonzero(qgw_known) == 2 * total_cells_computed + N
-            indices = _get_indices(
-                slb_dmat, qgw_dmat, qgw_known, accuracy, nearest_neighbors
-            )
-    return slb_dmat, qgw_dmat, qgw_known
-
-
-def combined_slb_quantized_gw(
-    input_icdm_csv_location: str,
-    gw_out_csv_location: str,
-    num_processes: int,
-    num_clusters: int,
-    accuracy: float,
-    nearest_neighbors: int,
-    verbose: bool = False,
-    chunksize: int = 20,
-) -> None:
-    """
-    Estimate the qGW distance matrix for cells.
-
-    This is a wrapper around :func:`cajal.qgw.combined_slb_quantized_gw_memory` with
-    some associated file/IO. For all parameters not listed here see the docstring for
-    :func:`cajal.qgw.combined_slb_quantized_gw_memory`.
-
-    :param input_icdm_csv_location: file path to a csv file. For format for the icdm
-        see :func:`cajal.run_gw.icdm_csv_validate`.
-    :param gw_out_csv_location: Where to write the output GW distances.
-    :return: None.
-    """
-    if verbose:
-        print("Reading files...")
-        names, cell_dms = zip(*tqdm(cell_iterator_csv(input_icdm_csv_location)))
-    else:
-        names, cell_dms = zip(*cell_iterator_csv(input_icdm_csv_location))
-    mms = [(cell_dm, uniform(cell_dm.shape[0])) for cell_dm in cell_dms]
-    slb_dmat, qgw_dmat, qgw_known = combined_slb_quantized_gw_memory(
-        mms,
-        num_processes,
-        num_clusters,
-        accuracy,
-        nearest_neighbors,
-        verbose,
-        chunksize,
-    )
-
-    median_error = np.median((qgw_dmat - slb_dmat)[qgw_known])
-    slb_estimator = slb_dmat + median_error
-    qgw_dmat[~qgw_known] = slb_estimator[~qgw_known]
-    ij = it.combinations(range(len(names)), 2)
-    out = (
-        (names[i], names[j], qgw_dmat[i, j], "QGW" if qgw_known[i, j] else "EST")
-        for i, j in ij
-    )
-    batched_out = _batched(out, 1000)
-    with open(gw_out_csv_location, "w", newline="") as outfile:
-        csv_writer = csv.writer(outfile)
-        for batch in batched_out:
-            csv_writer.writerows(batch)
-
->>>>>>> 71186c25
+"""Functions for computing the quantized Gromov-Wasserstein distance and the SLB between \
+metric measure spaces, and related utilities for file IO and parallel computation."""
+import csv
+# std lib dependencies
+import sys
+import itertools as it
+from typing import Iterable, Iterator, Collection, Optional, Literal, NewType, Set
+from math import sqrt
+from multiprocessing import Pool
+
+if "ipykernel" in sys.modules:
+    from tqdm.notebook import tqdm
+else:
+    from tqdm import tqdm
+
+# external dependencies
+import numpy as np
+import numpy.typing as npt
+from scipy import cluster, sparse
+from scipy.spatial.distance import pdist, squareform
+
+from .gw_cython import qgw_init_cost, quantized_gw_cython
+from .run_gw import (DistanceMatrix, Distribution, Matrix, _batched,
+                     cell_iterator_csv, uniform, Array)
+from .slb import l2
+
+
+def distance_inverse_cdf(dist_mat: Array, measure: Distribution):
+    """
+    Compute the cumulative inverse distance function between two cells.
+
+    :param dX: Vectorform (one-dimensional) distance matrix for a space, of
+    length N * (N-1)/2, where N is the number of points in dX.
+    :param measure: Probability distribution on points of X, array of length N,
+    entries are nonnegative and sum to one.
+    :return: The inverse cumulative distribution function of the space, what
+    Memoli calls "f_X^{-1}"; intuitively, a real valued function on the unit
+    interval such that f_X^{-1}(u) is the distance `d` in X such that u is the
+    proportion of pairs points in X that are at least as close together as `d`.
+    """
+    index_X = np.argsort(dist_mat)
+    dX = np.sort(dist_mat)
+    mX_otimes_mX_sq = np.matmul(measure[:, np.newaxis], measure[np.newaxis, :])
+    mX_otimes_mX = squareform(mX_otimes_mX_sq, force="tovector", checks=False)[index_X]
+    f = np.insert(dX, 0, 0.0)
+    u = np.insert(mX_otimes_mX, 0, measure @ measure)
+    return (f, u)
+
+
+def slb_distribution(
+    dX: Array,
+    mX: Distribution,
+    dY: Array,
+    mY: Distribution,
+):
+    """
+    Compute the SLB distance between two cells equipped with a choice of distribution.
+
+    :param dX: Vectorform distance matrix for a space X, of length N * (N-1)/2,
+        (where N is the number of points in X)
+    :param mX: Probability distribution vector on X.
+    :param dY: Vectorform distance matrix, of length M * (M-1)/2
+        (where M is the number of points in X)
+    :param mY: Probability distribution vector on X.
+    """
+    f, u = distance_inverse_cdf(dX, mX)
+    g, v = distance_inverse_cdf(dY, mY)
+    cum_u = np.cumsum(u)
+    cum_v = np.cumsum(v)
+    return 0.5 * sqrt(l2(f, u, cum_u, g, v, cum_v))
+
+
+# SLB
+def _init_slb_pool(sorted_cells, distributions):
+    """
+    Initialize the parallel SLB computation.
+
+    Declares a global variable accessible from all processes.
+    """
+    global _SORTED_CELLS
+    _SORTED_CELLS = list(zip(sorted_cells, distributions))
+
+
+def _global_slb_pool(p: tuple[int, int]):
+    """Compute the SLB distance between cells p[0] and p[1] in the global cell list."""
+    i, j = p
+    dX, mX = _SORTED_CELLS[i]
+    dY, mY = _SORTED_CELLS[j]
+    return (i, j, slb_distribution(dX, mX, dY, mY))
+    # return (i, j, slb_cython(_SORTED_CELLS[i], _SORTED_CELLS[j]))
+
+
+def slb_parallel_memory(
+    cell_dms: list[DistanceMatrix],
+    cell_distributions : Optional[Iterable[Distribution]],
+    num_processes: int,
+    chunksize: int = 20,
+) -> DistanceMatrix:
+    """
+    Compute the SLB distance in parallel between all cells in `cell_dms`.
+
+    :param cell_dms: A collection of distance matrices. Probability distributions
+    other than uniform are currently unsupported.
+    :param num_processes: How many Python processes to run in parallel
+    :param chunksize: How many SLB distances each Python process computes at a time
+
+    :return: a square matrix giving pairwise SLB distances between points.
+    """
+    if cell_distributions is None:
+        cell_distributions = [uniform(cell_dm.shape[0]) for cell_dm in cell_dms]
+    cell_dms_sorted = [np.sort(squareform(cell, force="tovector")) for cell in cell_dms]
+    N = len(cell_dms_sorted)
+
+    with Pool(
+        initializer=_init_slb_pool,
+        initargs=(cell_dms_sorted, cell_distributions),
+        processes=num_processes,
+    ) as pool:
+        slb_dists = pool.imap_unordered(
+            _global_slb_pool, it.combinations(iter(range(N)), 2), chunksize=chunksize
+        )
+        arr = np.zeros((N, N))
+        for i, j, x in slb_dists:
+            arr[i, j] = x
+            arr[j, i] = x
+
+    return arr
+
+
+def slb_parallel(
+    intracell_csv_loc: str,
+    num_processes: int,
+    out_csv: str,
+    chunksize: int = 20,
+) -> None:
+    """
+    Compute the SLB distance in parallel between all cells in the csv file `intracell_csv_loc`.
+
+    The files are expected to be formatted according to the format in
+    :func:`cajal.run_gw.icdm_csv_validate`. Probability distributions
+    other than uniform are currently unsupported,
+
+    :param cell_dms: A collection of distance matrices
+    :param num_processes: How many Python processes to run in parallel
+    :param chunksize: How many SLB distances each Python process computes at a time
+    """
+    names, cell_dms = zip(*cell_iterator_csv(intracell_csv_loc))
+    slb_dmat = slb_parallel_memory(cell_dms, None, num_processes, chunksize)
+    NN = len(names)
+    total_num_pairs = int((NN * (NN - 1)) / 2)
+    ij = tqdm(it.combinations(range(NN), 2), total=total_num_pairs)
+    with open(out_csv, "w", newline="") as outfile:
+        csv_writer = csv.writer(outfile)
+        csv_writer.writerow(["first_object", "second_object", "slb_dist"])
+        batches = _batched(
+            ((names[i], names[j], str(slb_dmat[i, j])) for i, j in ij), 2000
+        )
+        for batch in batches:
+            csv_writer.writerows(batch)
+
+
+def quantize_icdm_reduced(
+        A: DistanceMatrix,
+        p: Distribution,
+        clustering : npt.NDArray[np.int_],
+        compute_gw_loss : bool
+) -> tuple[DistanceMatrix, Distribution]:
+    """Cluster the cells of A based on the given clustering and return a \
+    new matrix / distribution pair (metric measure space) based on the clustering.
+
+    The new metric measure place has as its points the medoids of the original clusters,
+    and the distances are inherited from the original space.
+
+    The function is named "reduced" because it discards information
+    which is relevant to the computation of the quantized GW of
+    Chowdhury, Miller and Needham. Their concept is an upper bound for
+    GW, this notion of "reduced quantized GW" is not. Because GW is a
+    metric, it is possible to bound the error of this approximation in
+    terms of the clustering. If the radius of each cluster (as
+    measured from the medoid) is at most :math:`epsilon`, then the
+    GW distance of the pairing will be at most epsilon.
+    (For any clustering there is an obvious transport plan whose GW
+    distortion can be computed easily.)
+
+    The order of points in the new space reflects the numerical ordering of
+    values in the `clustering` vector, i.e., if `clustering==[4,2,5,4,2]` then
+    the first point in p will correspond to cluster 2, the second point will correspond \
+    to cluster 4 and the third point will correspond to cluster 5.
+
+    """
+    medoid_list = []
+    new_dist_probs = []
+    for i in sorted(set(clustering)):
+        indices = clustering == i
+        local_dmat = A[:, indices][indices, :]
+        medoid_list.append(np.argmin(sum(local_dmat)))
+        new_dist_probs.append(np.sum(p[indices]))
+    medoid_indices = np.array(medoid_list)
+    medoid_icdm = A[medoid_indices, :][:, medoid_indices]
+    return medoid_icdm, np.array(new_dist_probs)
+
+
+class quantized_icdm:
+    """
+    A "quantized" intracell distance matrix.
+
+    A metric measure space which has been equipped with a given clustering; it
+    contains additional data which allows for the rapid computation of pairwise
+    GW distances across many cells. Users should only need to understand how to
+    use the constructor. Usage of this class will result in high memory usage if
+    the number of cells to be constructed is large.
+
+    :param cell_dm: An intracell distance matrix in squareform.
+    :param p: A probability distribution on the points of the metric space
+    :param num_clusters: How many clusters to subdivide the cell into; the more
+        clusters, the more accuracy, but the longer the computation.
+    :param clusters: Labels for a clustering of the points in the cell. If no clustering
+        is supplied, one will be derived by hierarchical clustering until
+        `num_clusters` clusters are formed. If a clustering is supplied, then
+        `num_clusters` is ignored.
+    """
+
+    n: int
+    # 2 dimensional square matrix of side length n.
+    icdm: DistanceMatrix
+    # "distribution" is a dimensional vector of length n,
+    # a probability distribution on points of the space
+    distribution: Distribution
+    # The number of clusters in the quantized cell, which is *NOT* guaranteed
+    # to be equal to the value of "clusters" specified in the constructor. Check this
+    # field when iterating over clusters rather than assuming it has the number of clusters
+    # given by the argument `clusters` to the constructor.
+    ns: int
+    # A square sub-matrix of icdm, the distance matrix between sampled points. Of side length ns.
+    sub_icdm: DistanceMatrix
+    # q_indices is a 1-dimensional array of integers of length ns+1. For i,j < ns,
+    # icdm[sample_indices[i],sample_indices[j]]==sub_icdm[i,j].
+    # sample_indices[ns]==n.
+    q_indices: npt.NDArray[np.int_]
+    # The quantized distribution; a 1-dimensional array of length ns.
+    q_distribution: Distribution
+    # This field is equal to np.dot(np.dot(np.multiply(icdm,icdm),distribution),distribution)
+    c_A: float
+    c_As: float
+    A_s_a_s: Array
+
+    @staticmethod
+    def _sort_icdm_and_distribution(
+        cell_dm: DistanceMatrix,
+        p: Distribution,
+        clusters: npt.NDArray[np.int_],
+    ) -> tuple[DistanceMatrix, Distribution, npt.NDArray[np.int_]]:
+        """
+        Sort the cell distance matrix so that points in the same cluster are grouped \
+        together and the points of each cell are in descending order.
+
+        :param clusters: A vector of integer cluster labels telling which
+            cluster each point belongs to, cluster labels are assumed to be contiguous and
+            start at 1.
+
+        :return: A sorted cell distance matrix, distribution, and a vector of
+            integers marking the initial starting points of each cluster. (This
+            has one more element than the number of distinct clusters, the last
+            element is the length of the cell.)
+        """
+        indices: npt.NDArray[np.int_] = np.argsort(clusters)
+        cell_dm = cell_dm[indices, :][:, indices]
+        p = p[indices]
+
+        for i in set(clusters):
+            permutation = np.nonzero(clusters == i)[0]
+            this_cluster = cell_dm[permutation, :][:, permutation]
+            medoid = np.argmin(sum(this_cluster))
+            new_local_indices = np.argsort(this_cluster[medoid])
+            cell_dm[permutation, :] = cell_dm[permutation[new_local_indices], :]
+            cell_dm[:, permutation] = cell_dm[:, permutation[new_local_indices]]
+            indices[permutation] = indices[permutation[new_local_indices]]
+            p[permutation] = p[permutation[new_local_indices]]
+            # q.append(np.sum(p[permutation]))
+
+        q_indices = np.asarray(
+            np.nonzero(np.r_[1, np.diff(np.sort(clusters)), 1])[0], order="C"
+        )
+
+        return (np.asarray(cell_dm, order="C"), p, q_indices)
+
+    def __init__(
+        self,
+        cell_dm: DistanceMatrix,
+        p: Distribution,
+        num_clusters: Optional[int],
+        clusters: Optional[npt.NDArray[np.int_]] = None,
+    ):
+        """Initialize the class."""
+        # Validate the data.
+        assert len(cell_dm.shape) == 2
+
+        self.n = cell_dm.shape[0]
+
+        if clusters is None:
+            # Cluster the data and set icdm, distribution, and ns.
+            Z = cluster.hierarchy.linkage(squareform(cell_dm), method="centroid")
+            clusters = cluster.hierarchy.fcluster(
+                Z, num_clusters, criterion="maxclust", depth=0
+            )
+
+        icdm, distribution, q_indices = quantized_icdm._sort_icdm_and_distribution(
+            cell_dm, p, clusters
+        )
+
+        self.icdm = icdm
+        self.distribution = distribution
+        self.ns = len(set(clusters))
+        self.q_indices = q_indices
+
+        clusters_sort = np.sort(clusters)
+        self.icdm = np.asarray(cell_dm, order="C")
+        self.distribution = p
+
+        # Compute the quantized distribution.
+        q = []
+        for i in range(self.ns):
+            q.append(np.sum(distribution[q_indices[i] : q_indices[i + 1]]))
+        q_arr = np.array(q, dtype=np.float64, order="C")
+        self.q_distribution = q_arr
+        assert abs(np.sum(q_arr) - 1.0) < 1e-7
+        medoids = np.nonzero(np.r_[1, np.diff(clusters_sort)])[0]
+
+        A_s = cell_dm[medoids, :][:, medoids]
+        # assert np.all(np.equal(original_cell_dm[:, indices][indices, :], cell_dm))
+        self.sub_icdm = np.asarray(A_s, order="C")
+        self.c_A = np.dot(np.dot(np.multiply(cell_dm, cell_dm), p), p)
+        self.c_As = np.dot(np.multiply(A_s, A_s), q_arr) @ q_arr
+        self.A_s_a_s = np.dot(A_s, q_arr)
+
+    @staticmethod
+    def of_tuple(p):
+        """Unpack the tuple p and apply the class constructor."""
+        cell_dm, p, num_clusters, clusters = p
+        return quantized_icdm(cell_dm, p, num_clusters, clusters)
+
+    @staticmethod
+    def of_ptcloud(
+        X: Matrix,
+        distribution: Distribution,
+        num_clusters: int,
+        method: Literal["kmeans"] | Literal["hierarchical"] = "kmeans",
+    ):
+        """Construct a quantized icdm from a point cloud in R^n."""
+        dmat = squareform(pdist(X), force="tomatrix")
+        if method == "hierarchical":
+            return quantized_icdm(dmat, distribution, num_clusters)
+        # Otherwise use kmeans.
+        # TODO: This will probably give way shorter than the amount of cells.
+        _, clusters = cluster.vq.kmeans2(X, num_clusters, minit="++")
+        return quantized_icdm(dmat, distribution, None, clusters)
+
+
+def quantized_gw(
+    A: quantized_icdm,
+    B: quantized_icdm,
+    initial_plan: Optional[Matrix] = None,
+) -> tuple[sparse.csr_matrix, float]:
+    """
+    Compute the quantized Gromov-Wasserstein distance between two quantized metric measure spaces.
+
+    :param initial_plan: An initial guess at a transport plan from A.sub_icdm to B.sub_icdm.
+    """
+    if initial_plan is None:
+        T_rows, T_cols, T_data = quantized_gw_cython(
+            A.distribution,
+            A.sub_icdm,
+            A.q_indices,
+            A.q_distribution,
+            A.A_s_a_s,
+            A.c_As,
+            B.distribution,
+            B.sub_icdm,
+            B.q_indices,
+            B.q_distribution,
+            B.A_s_a_s,
+            B.c_As,
+        )
+    else:
+        init_cost = -2 * (A.sub_icdm @ initial_plan @ B.sub_icdm)
+        T_rows, T_cols, T_data = qgw_init_cost(
+            A.distribution,
+            A.sub_icdm,
+            A.q_indices,
+            A.q_distribution,
+            A.c_As,
+            B.distribution,
+            B.sub_icdm,
+            B.q_indices,
+            B.q_distribution,
+            B.c_As,
+            init_cost,
+        )
+
+    P = sparse.coo_matrix((T_data, (T_rows, T_cols)), shape=(A.n, B.n)).tocsr()
+    gw_loss = A.c_A + B.c_A - 2.0 * float(np.tensordot(A.icdm, P.dot(P.dot(B.icdm).T)))
+    return P, sqrt(max(gw_loss, 0)) / 2.0
+
+
+def _block_quantized_gw(indices):
+    # Assumes that the global variable _QUANTIZED_CELLS has been declared, as by
+    # init_qgw_pool
+    (i0, i1), (j0, j1) = indices
+
+    gw_list = []
+    for i in range(i0, i1):
+        A = _QUANTIZED_CELLS[i]
+        for j in range(j0, j1):
+            if i < j:
+                B = _QUANTIZED_CELLS[j]
+                gw_list.append((i, j, quantized_gw(A, B)))
+    return gw_list
+
+
+def _init_qgw_pool(quantized_cells: list[quantized_icdm]):
+    """Initialize the parallel quantized GW computation by declaring a global variable \
+    accessible from all processes."""
+    global _QUANTIZED_CELLS
+    _QUANTIZED_CELLS = quantized_cells
+
+
+def _quantized_gw_index(p: tuple[int, int]):
+    """Given input p= (i,j), compute the quantized GW distance between cells i \
+    and j in the global list of quantized cells."""
+    i, j = p
+    retval: tuple[int, int, float]
+    return (i, j, quantized_gw(_QUANTIZED_CELLS[i], _QUANTIZED_CELLS[j])[1])
+
+
+def quantized_gw_parallel_memory(
+        quantized_cells : Collection[quantized_icdm],
+        num_processes: int,
+        chunksize: int = 20,
+):
+    """
+    Compute the quantized Gromov-Wasserstein distances between all pairs of cells in the list.
+
+    Coupling matrices will be discarded.
+    """
+    N = len(quantized_cells)
+    total_num_pairs = int((N * (N - 1)) / 2)
+    # index_pairs = tqdm(it.combinations(iter(range(N)), 2), total=total_num_pairs)
+    index_pairs = it.combinations(iter(range(N)), 2)
+    gw_dists = []
+    with Pool(
+        initializer=_init_qgw_pool, initargs=(quantized_cells,), processes=num_processes
+    ) as pool:
+        gw_dists = tqdm(
+            pool.imap_unordered(_quantized_gw_index, index_pairs, chunksize=chunksize),
+            total=total_num_pairs,
+        )
+        gw_dists_list = list(gw_dists)
+    gw_dists_list.sort(key=lambda p : p[0] * N + p[1])
+    return gw_dists_list
+
+
+def quantized_gw_parallel(
+    intracell_csv_loc: str,
+    num_processes: int,
+    num_clusters: int,
+    out_csv: str,
+    chunksize: int = 20,
+    verbose: bool = False,
+    write_blocksize: int = 100,
+) -> None:
+    """
+    Compute the quantized Gromov-Wasserstein distance in parallel between all cells in a family \
+    of cells.
+
+    Read icdms from file, quantize them, compute pairwise qGW
+    distances between icdms, and write the result to file.
+
+    :param intracell_csv_loc: path to a CSV file containing the cells to process
+    :param num_processes: number of Python processes to run in parallel
+    :param num_clusters: Each cell will be partitioned into `num_clusters` many clusters.
+    :param out_csv: file path where a CSV file containing
+         the quantized GW distances will be written
+    :param chunksize: How many q-GW distances should be computed at a time by each parallel process.
+    """
+    if verbose:
+        print("Reading files...")
+        cells = [cell for cell in tqdm(cell_iterator_csv(intracell_csv_loc))]
+        names, cell_dms = zip(*cells)
+        del cells
+    else:
+        names, cell_dms = zip(*cell_iterator_csv(intracell_csv_loc))
+    if verbose:
+        print("Quantizing intracell distance matrices...")
+    with Pool(processes=num_processes) as pool:
+        args = [
+            (cell_dm, uniform(cell_dm.shape[0]), num_clusters, None)
+            for cell_dm in cell_dms
+        ]
+        quantized_cells = list(
+            tqdm(pool.imap(quantized_icdm.of_tuple, args), total=len(names))
+        )
+
+    print("Computing pairwise Gromov-Wasserstein distances...")
+    gw_dists = quantized_gw_parallel_memory(quantized_cells, num_processes, chunksize)
+
+    with open(out_csv, "w", newline="") as outcsvfile:
+        csvwriter = csv.writer(outcsvfile)
+        csvwriter.writerow(["first_object", "second_object", "quantized_gw"])
+        for i, j, gw_dist in gw_dists:
+            csvwriter.writerow((names[i], names[j], gw_dist))
+
+
+# A BooleanSquareMatrix is a square matrix of booleans.
+BooleanSquareMatrix = NewType("BooleanSquareMatrix", npt.NDArray[np.bool_])
+
+
+def _cutoff_of(
+    slb_dmat: DistanceMatrix,
+    median: float,
+    gw_dmat: DistanceMatrix,
+    gw_known: BooleanSquareMatrix,
+    nn: int,
+):
+    # maxval = np.max(gw_dmat)
+    gw_copy = np.copy(gw_dmat)
+    # gw_copy[~gw_known]=maxval
+    gw_copy[~gw_known] = (slb_dmat + median)[~gw_known]
+    gw_copy.partition(nn + 1, axis=1)
+    return gw_copy[:, nn + 1]
+
+
+def _tuple_set_of(
+    X: npt.NDArray[np.int_], Y: npt.NDArray[np.int_]
+) -> Set[tuple[int, int]]:
+    b = set()
+    tuple_iter : Iterator[tuple[int, int]] = map(tuple, np.stack((X, Y), axis=1).astype(int))
+    for i, j in tuple_iter:
+        if i < j:
+            b.add((i, j))
+        elif i > j:
+            b.add((j, i))
+        # Currently, the case i == j is possible, and may be observed
+        # if there are distinct cells whose
+        # slb distance is zero.
+    return b