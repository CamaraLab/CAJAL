--- conflicted
+++ resolved
@@ -176,13 +176,9 @@
 
 
 def write_gw_dists(
-<<<<<<< HEAD
-    gw_dist_csv_loc: str, name_name_dist: Iterator[tuple[str, str, float]], verbose: Optional[bool] = False
-=======
     gw_dist_csv_loc: str,
     name_name_dist: Iterator[tuple[str, str, float]],
-    verbose: bool = True,
->>>>>>> 6cae9d37
+    verbose: Optional[bool] = False,
 ) -> None:
     chunk_size = 100
     counter = 0
@@ -270,11 +266,7 @@
         tuple[tuple[str, int, str, int, list[float]], tuple[str, str, float]]
     ],
     chunk_size: int = 500,
-<<<<<<< HEAD
-    verbose: Optional[bool] = False
-=======
-    verbose: bool = True,
->>>>>>> 6cae9d37
+    verbose: Optional[bool] = False,
 ) -> None:
     counter = 0
     start = time.time()
@@ -362,11 +354,7 @@
     intracell_csv_loc: str,
     gw_dist_csv_loc: str,
     gw_coupling_mat_csv_loc: Optional[str] = None,
-<<<<<<< HEAD
-    verbose: Optional[bool] = False
-=======
-    verbose: bool = True,
->>>>>>> 6cae9d37
+    verbose: Optional[bool] = False,
 ) -> None:
     chunk_size = 100
     cell_pairs = cell_pair_iterator_csv(intracell_csv_loc, chunk_size)
