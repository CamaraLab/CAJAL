--- conflicted
+++ resolved
@@ -229,27 +229,9 @@
     global _GW_CELLS
     _GW_CELLS = GW_cells
 
-<<<<<<< HEAD
-=======
-    :param A: Squareform distance matrix.
-    :param B: Squareform distance matrix.
-    :return: GW distance between them with square_loss optimization and \
-    uniform distribution on points.
-    """
-    _, log = ot.gromov.gromov_wasserstein(
-        fst_mat,
-        snd_mat,
-        ot.unif(fst_mat.shape[0]),
-        ot.unif(snd_mat.shape[0]),
-        "square_loss",
-        log=True,
-    )
-    return sqrt(max(log["gw_dist"], 0.0)) / 2.0
->>>>>>> 385f5fa4
 
 controller = ThreadpoolController()
 
-<<<<<<< HEAD
 
 @controller.wrap(limits=1, user_api="blas")
 def _gw_index(p: tuple[int, int]):
@@ -269,95 +251,6 @@
         B.cell_constant,
     )
     return (i, j, coupling_mat, gw_dist)
-=======
-def slb2(fst_mat: npt.NDArray, snd_mat: npt.NDArray) -> float:
-    r"""
-    Computes a lower bound for SLB2, which is in turn a lower bound for the
-    Gromov-Wasserstein distance.
-
-    :param fst_mat: vectorform, (N \* N-1/2,)
-    :param snd mat: vectorform, (M\* N-1/2,)
-    """
-
-    # fst_mat = squareform(fst_mat,force='tovector')
-    np.ndarray.sort(fst_mat)
-    ND, MD = fst_mat.shape[0], snd_mat.shape[0]
-    N, M = ceil(sqrt(ND)), ceil(sqrt(MD))
-    assert ND * 2 == N * (N - 1)
-    assert MD * 2 == M * (M - 1)
-
-    fst_mat_x = np.linspace(start=1 / N + 2 / (N**2), stop=1, num=ND)
-    # snd_mat = squareform(snd_mat, force='tovector')
-    np.ndarray.sort(snd_mat)
-
-    snd_mat_x = np.linspace(start=1 / M + 2 / (M**2), stop=1, num=MD)
-    x = np.concatenate((fst_mat_x, snd_mat_x))
-    ND_MD = ND + MD
-    assert x.shape == (ND_MD,)
-    indices = np.argsort(x)
-    f_X_inv = np.zeros((ND_MD,), dtype=float)
-
-    # Main loop
-    i = 0
-    j = ND
-    indices_0 = indices[0]
-    while indices_0 > (indices_j := indices[j]):
-        f_X_inv[indices_j] = 0
-        j += 1
-    assert indices_0 < indices_j
-    f_X_inv[indices_0] = fst_mat[0]
-    i = 1
-    while i < ND:
-        indices_i = indices[i]
-        while j < ND_MD and indices_i > (indices_j := indices[j]):
-            f_X_inv[indices_j] = fst_mat[i - 1]
-            j += 1
-        assert indices_i < indices_j or j == ND_MD
-        f_X_inv[indices_i] = fst_mat[i]
-        i += 1
-    assert i == ND
-    ND_sub1 = ND - 1
-    while j < ND_MD:
-        f_X_inv[indices[j]] == f_X_inv[ND_sub1]
-        j += 1
-    assert j == ND_MD
-
-    # Dual to the other loop
-    f_Y_inv = np.zeros((ND_MD,), dtype=float)
-    i = 0
-    j = ND
-    indices_ND = indices[ND]
-    while (indices_i := indices[i]) < indices_ND:
-        f_Y_inv[indices_i] = 0
-        i += 1
-    assert indices_i > indices_ND
-    f_Y_inv[indices_ND] = snd_mat[0]
-    j = ND + 1
-    while j < ND_MD:
-        indices_j = indices[j]
-        snd_mat_val = snd_mat[(j - ND) - 1]
-        while i < ND and (indices_i := indices[i]) < indices_j:
-            f_Y_inv[indices_i] = snd_mat_val
-            i += 1
-        assert indices_i > indices_j or i == ND
-        f_Y_inv[indices_j] = snd_mat[j - ND]
-        j += 1
-    assert j == ND_MD
-
-    T = f_X_inv - f_Y_inv
-    np.abs(T, out=T)
-    np.square(T, out=T)
-
-    T = np.concatenate((fst_mat, -snd_mat))[indices]
-
-    np.cumsum(T, out=T)
-    np.abs(T, out=T)
-    np.square(T, out=T)
-    # d = np.diff(T)
-    t = np.diff(x[indices])
-    assert np.all(t >= 0.0)
-    return np.sqrt(np.dot(T[1:], t)) / 2
->>>>>>> 385f5fa4
 
 
 def stringify_coupling_mat(A: npt.NDArray[np.float_]) -> list[str]:
@@ -489,45 +382,9 @@
         gw_dist_file.close()
     if gw_coupling_mat_csv is not None:
         gw_coupling_mat_file.close()
-
-<<<<<<< HEAD
     if return_coupling_mats:
         return (gw_dmat, gw_coupling_mats)
     return (gw_dmat, None)
-=======
-def _coupling_mat_reformat(coupling_mat: npt.NDArray[np.float_]) -> list[float | int]:
-    # return [x for ell in coupling_mat for x in ell]
-    coo = coo_array(coupling_mat)
-    ell = [coo.nnz]
-    ell += list(coo.data)
-    ell += list(coo.row)
-    ell += list(coo.col)
-    return ell
-
-
-def _gw_dist_coupling(
-    cellA_name: str,
-    cellA_icdm: npt.NDArray[np.float_],
-    cellB_name: str,
-    cellB_icdm: npt.NDArray[np.float_],
-) -> tuple[tuple[str, int, str, int, list[float]], tuple[str, str, float]]:
-    cellA_sidelength = cellA_icdm.shape[0]
-    cellB_sidelength = cellB_icdm.shape[0]
-    coupling_mat, log = ot.gromov.gromov_wasserstein(
-        cellA_icdm,
-        cellB_icdm,
-        ot.unif(cellA_sidelength),
-        ot.unif(cellB_sidelength),
-        "square_loss",
-        log=True,
-    )
-    coupling_mat = _coupling_mat_reformat(coupling_mat)
-    return (cellA_name, cellA_sidelength, cellB_name, cellB_sidelength, coupling_mat), (
-        cellA_name,
-        cellB_name,
-        log["gw_dist"],
-    )
->>>>>>> 385f5fa4
 
 
 def compute_gw_distance_matrix(
